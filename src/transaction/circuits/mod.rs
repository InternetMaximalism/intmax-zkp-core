use plonky2::{
    field::extension::Extendable,
    hash::{
        hash_types::{HashOut, HashOutTarget, RichField},
        poseidon::PoseidonHash,
    },
    iop::{
        target::Target,
        witness::{PartialWitness, Witness},
    },
    plonk::{
        circuit_builder::CircuitBuilder,
        circuit_data::{CircuitConfig, CircuitData},
        config::{AlgebraicHasher, GenericConfig, Hasher},
        proof::{Proof, ProofWithPublicInputs},
    },
};
use serde::{Deserialize, Serialize};

use crate::{
    config::RollupConstants,
    transaction::gadgets::{
        merge::{MergeProof, MergeTransitionTarget},
        purge::PurgeTransitionTarget,
    },
    utils::{gadgets::hash::poseidon_two_to_one, hash::WrappedHashOut},
    zkdsa::account::Address,
};

use super::gadgets::{
    merge::MergeTransition,
    purge::{PurgeInputProcessProof, PurgeOutputProcessProof, PurgeTransition},
};

#[derive(Clone, Debug, PartialEq, Eq)]
pub struct MergeAndPurgeTransition<F: RichField, H: Hasher<F>> {
    pub sender_address: Address<F>,
<<<<<<< HEAD
    pub merge_witnesses: Vec<MergeProof<F, H, HashOut<F>>>,
    pub purge_input_witnesses: Vec<PurgeInputProcessProof<F, H, HashOut<F>>>,
    pub purge_output_witnesses: Vec<PurgeOutputProcessProof<F, H, HashOut<F>>>,
=======
    pub merge_witnesses: Vec<MergeProof<F, H, Vec<bool>>>,
    pub purge_input_witnesses: Vec<PurgeInputProcessProof<F, H, Vec<bool>>>,
    pub purge_output_witnesses: Vec<PurgeOutputProcessProof<F, H, Vec<bool>>>,
>>>>>>> 7743b607
    pub nonce: HashOut<F>,
    pub old_user_asset_root: HashOut<F>,
}

impl<F: RichField, H: Hasher<F>> Default for MergeAndPurgeTransition<F, H> {
    fn default() -> Self {
        Self {
            sender_address: Default::default(),
            merge_witnesses: Default::default(),
            purge_input_witnesses: Default::default(),
            purge_output_witnesses: Default::default(),
            nonce: Default::default(),
            old_user_asset_root: Default::default(),
        }
    }
}

impl<F: RichField, H: AlgebraicHasher<F>> MergeAndPurgeTransition<F, H> {
    /// Returns `( middle_user_asset_root, new_user_asset_root, diff_root, tx_hash)`
    pub fn calculate(
        &self,
        log_n_recipients: usize,
        log_n_kinds: usize,
    ) -> (HashOut<F>, HashOut<F>, HashOut<F>, HashOut<F>) {
        let merge_witness = MergeTransition {
            proofs: self.merge_witnesses.clone(),
            old_user_asset_root: self.old_user_asset_root,
        };
        let middle_user_asset_root = merge_witness.calculate();
        let purge_transition = PurgeTransition {
            sender_address: self.sender_address,
            input_witnesses: self.purge_input_witnesses.clone(),
            output_witnesses: self.purge_output_witnesses.clone(),
            old_user_asset_root: middle_user_asset_root,
            nonce: self.nonce,
        };
        let (new_user_asset_root, diff_root, tx_hash) =
            purge_transition.calculate(log_n_recipients, log_n_kinds);

        (
            middle_user_asset_root,
            new_user_asset_root,
            diff_root,
            tx_hash,
        )
    }
}

pub struct MergeAndPurgeTransitionTarget {
    pub merge_proof_target: MergeTransitionTarget,
    pub purge_proof_target: PurgeTransitionTarget,
}

impl MergeAndPurgeTransitionTarget {
    pub fn add_virtual_to<F: RichField + Extendable<D>, H: AlgebraicHasher<F>, const D: usize>(
        builder: &mut CircuitBuilder<F, D>,
        rollup_constants: RollupConstants,
    ) -> Self {
        let merge_proof_target: MergeTransitionTarget =
            MergeTransitionTarget::add_virtual_to::<F, H, D>(
                builder,
                rollup_constants.log_max_n_users,
                rollup_constants.log_max_n_txs,
                rollup_constants.log_n_txs,
                rollup_constants.log_n_recipients,
                rollup_constants.log_n_contracts + rollup_constants.log_n_variables,
                rollup_constants.n_merges,
            );

        let purge_proof_target: PurgeTransitionTarget =
<<<<<<< HEAD
            PurgeTransitionTarget::make_constraints::<F, H, D>(
=======
            PurgeTransitionTarget::add_virtual_to::<F, H, D>(
>>>>>>> 7743b607
                builder,
                rollup_constants.log_max_n_txs,
                rollup_constants.log_max_n_contracts + rollup_constants.log_max_n_variables,
                rollup_constants.log_n_recipients,
                rollup_constants.log_n_contracts + rollup_constants.log_n_variables,
                rollup_constants.n_diffs,
            );
        builder.connect_hashes(
            merge_proof_target.new_user_asset_root,
            purge_proof_target.old_user_asset_root,
        );

        MergeAndPurgeTransitionTarget {
            merge_proof_target,
            purge_proof_target,
        }
    }

    #[allow(clippy::too_many_arguments)]
    pub fn set_witness<F: RichField, H: AlgebraicHasher<F>>(
        &self,
        pw: &mut impl Witness<F>,
        witness: &MergeAndPurgeTransition<F, H>,
    ) -> MergeAndPurgeTransitionPublicInputs<F> {
        let merge_witness = MergeTransition {
            proofs: witness.merge_witnesses.clone(),
            old_user_asset_root: witness.old_user_asset_root,
        };
        let middle_user_asset_root = self
            .merge_proof_target
<<<<<<< HEAD
            .set_witness::<F, H>(pw, &merge_witness);
=======
            .set_witness::<F, H, _>(pw, &merge_witness);
>>>>>>> 7743b607
        let purge_transition = PurgeTransition {
            sender_address: witness.sender_address,
            input_witnesses: witness.purge_input_witnesses.clone(),
            output_witnesses: witness.purge_output_witnesses.clone(),
            old_user_asset_root: middle_user_asset_root,
            nonce: witness.nonce,
        };
        let (new_user_asset_root, diff_root, tx_hash) = self
            .purge_proof_target
<<<<<<< HEAD
            .set_witness::<F, H, H::Hash>(pw, &purge_transition);
=======
            .set_witness::<F, H, _>(pw, &purge_transition);
>>>>>>> 7743b607

        MergeAndPurgeTransitionPublicInputs {
            sender_address: witness.sender_address,
            old_user_asset_root: witness.old_user_asset_root.into(),
            middle_user_asset_root: middle_user_asset_root.into(),
            new_user_asset_root: new_user_asset_root.into(),
            diff_root: diff_root.into(),
            tx_hash: tx_hash.into(),
        }
    }
}

pub struct MergeAndPurgeTransitionCircuit<
    F: RichField + Extendable<D>,
    C: GenericConfig<D, F = F>,
    const D: usize,
> {
    pub data: CircuitData<F, C, D>,
    pub targets: MergeAndPurgeTransitionTarget,
}

pub fn make_user_proof_circuit<
    F: RichField + Extendable<D>,
    C: GenericConfig<D, F = F>,
    const D: usize,
>(
    config: CircuitConfig,
    rollup_constants: RollupConstants,
) -> MergeAndPurgeTransitionCircuit<F, C, D>
where
    C::Hasher: AlgebraicHasher<F>,
{
    let mut builder = CircuitBuilder::<F, D>::new(config);

    let targets = MergeAndPurgeTransitionTarget::add_virtual_to::<F, C::InnerHasher, D>(
        &mut builder,
        rollup_constants,
    );

    let tx_hash = poseidon_two_to_one::<F, C::InnerHasher, D>(
        &mut builder,
        targets.purge_proof_target.diff_root,
        targets.purge_proof_target.nonce,
    );

    // let public_inputs = MergeAndPurgeTransitionPublicInputsTarget {
    //     sender_address: purge_proof_target.sender_address.0,
    //     old_user_asset_root: merge_proof_target.old_user_asset_root,
    //     middle_user_asset_root: merge_proof_target.new_user_asset_root,
    //     new_user_asset_root: purge_proof_target.new_user_asset_root,
    //     diff_root: purge_proof_target.diff_root,
    //     tx_hash,
    // };
    // builder.register_public_inputs(&public_inputs.encode());
    builder.register_public_inputs(&targets.merge_proof_target.old_user_asset_root.elements); // public_inputs[0..4]
    builder.register_public_inputs(&targets.merge_proof_target.new_user_asset_root.elements); // public_inputs[4..8]
    builder.register_public_inputs(&targets.purge_proof_target.new_user_asset_root.elements); // public_inputs[8..12]
    builder.register_public_inputs(&targets.purge_proof_target.diff_root.elements); // public_inputs[12..16]
    builder.register_public_inputs(&targets.purge_proof_target.sender_address.0.elements); // public_inputs[16..20]
    builder.register_public_inputs(&tx_hash.elements); // public_inputs[20..24]

    let merge_and_purge_circuit_data = builder.build::<C>();

    MergeAndPurgeTransitionCircuit {
        data: merge_and_purge_circuit_data,
        targets,
    }
}

#[derive(Clone, Debug, PartialEq, Eq, Serialize, Deserialize)]
#[serde(bound = "F: RichField")]
pub struct MergeAndPurgeTransitionPublicInputs<F: RichField> {
    pub sender_address: Address<F>,
    pub old_user_asset_root: WrappedHashOut<F>,
    pub middle_user_asset_root: WrappedHashOut<F>,
    pub new_user_asset_root: WrappedHashOut<F>,
    pub diff_root: WrappedHashOut<F>,
    pub tx_hash: WrappedHashOut<F>,
}

impl<F: RichField> Default for MergeAndPurgeTransitionPublicInputs<F> {
    fn default() -> Self {
        let diff_root = Default::default();
        let nonce = Default::default();
        let tx_hash = PoseidonHash::two_to_one(diff_root, nonce);

        Self {
            sender_address: Default::default(),
            old_user_asset_root: Default::default(),
            middle_user_asset_root: Default::default(),
            new_user_asset_root: Default::default(),
            diff_root: diff_root.into(),
            tx_hash: tx_hash.into(),
        }
    }
}

impl<F: RichField> MergeAndPurgeTransitionPublicInputs<F> {
    pub fn encode(&self) -> Vec<F> {
        let public_inputs = vec![
            self.old_user_asset_root.elements,
            self.middle_user_asset_root.elements,
            self.new_user_asset_root.elements,
            self.diff_root.elements,
            self.sender_address.elements,
            self.tx_hash.elements,
        ]
        .concat();
        assert_eq!(public_inputs.len(), 24);

        public_inputs
    }

    pub fn decode(public_inputs: &[F]) -> Self {
        assert_eq!(public_inputs.len(), 24);
        let old_user_asset_root = HashOut::from_partial(&public_inputs[0..4]).into();
        let middle_user_asset_root = HashOut::from_partial(&public_inputs[4..8]).into();
        let new_user_asset_root = HashOut::from_partial(&public_inputs[8..12]).into();
        let diff_root = HashOut::from_partial(&public_inputs[12..16]).into();
        let sender_address = Address(HashOut::from_partial(&public_inputs[16..20]));
        let tx_hash = HashOut::from_partial(&public_inputs[20..24]).into();

        Self {
            old_user_asset_root,
            middle_user_asset_root,
            new_user_asset_root,
            diff_root,
            sender_address,
            tx_hash,
        }
    }
}

#[derive(Clone, Debug)]
pub struct MergeAndPurgeTransitionPublicInputsTarget {
    pub sender_address: HashOutTarget,
    pub old_user_asset_root: HashOutTarget,
    pub middle_user_asset_root: HashOutTarget,
    pub new_user_asset_root: HashOutTarget,
    pub diff_root: HashOutTarget,
    pub tx_hash: HashOutTarget,
}

impl MergeAndPurgeTransitionPublicInputsTarget {
    pub fn add_virtual_to<F: RichField + Extendable<D>, const D: usize>(
        builder: &mut CircuitBuilder<F, D>,
    ) -> Self {
        let sender_address = builder.add_virtual_hash();
        let old_user_asset_root = builder.add_virtual_hash();
        let middle_user_asset_root = builder.add_virtual_hash();
        let new_user_asset_root = builder.add_virtual_hash();
        let diff_root = builder.add_virtual_hash();
        let tx_hash = builder.add_virtual_hash();

        Self {
            sender_address,
            old_user_asset_root,
            middle_user_asset_root,
            new_user_asset_root,
            diff_root,
            tx_hash,
        }
    }

    pub fn set_witness<F: RichField>(
        &self,
        pw: &mut impl Witness<F>,
        public_inputs: &MergeAndPurgeTransitionPublicInputs<F>,
    ) {
        pw.set_hash_target(self.sender_address, *public_inputs.sender_address);
        pw.set_hash_target(self.old_user_asset_root, *public_inputs.old_user_asset_root);
        pw.set_hash_target(
            self.middle_user_asset_root,
            *public_inputs.middle_user_asset_root,
        );
        pw.set_hash_target(self.new_user_asset_root, *public_inputs.new_user_asset_root);
        pw.set_hash_target(self.diff_root, *public_inputs.diff_root);
        pw.set_hash_target(self.tx_hash, *public_inputs.tx_hash);
    }

    pub fn connect<F: RichField + Extendable<D>, const D: usize>(
        builder: &mut CircuitBuilder<F, D>,
        a: &Self,
        b: &Self,
    ) {
        builder.connect_hashes(a.sender_address, b.sender_address);
        builder.connect_hashes(a.old_user_asset_root, b.old_user_asset_root);
        builder.connect_hashes(a.middle_user_asset_root, b.middle_user_asset_root);
        builder.connect_hashes(a.new_user_asset_root, b.new_user_asset_root);
        builder.connect_hashes(a.diff_root, b.diff_root);
        builder.connect_hashes(a.tx_hash, b.tx_hash);
    }

    pub fn encode(&self) -> Vec<Target> {
        let public_inputs_t = vec![
            self.old_user_asset_root.elements,
            self.middle_user_asset_root.elements,
            self.new_user_asset_root.elements,
            self.diff_root.elements,
            self.sender_address.elements,
            self.tx_hash.elements,
        ]
        .concat();
        assert_eq!(public_inputs_t.len(), 24);

        public_inputs_t
    }

    pub fn decode(public_inputs_t: &[Target]) -> Self {
        assert_eq!(public_inputs_t.len(), 24);
        let old_user_asset_root = HashOutTarget {
            elements: public_inputs_t[0..4].try_into().unwrap(),
        };
        let middle_user_asset_root = HashOutTarget {
            elements: public_inputs_t[4..8].try_into().unwrap(),
        };
        let new_user_asset_root = HashOutTarget {
            elements: public_inputs_t[8..12].try_into().unwrap(),
        };
        let diff_root = HashOutTarget {
            elements: public_inputs_t[12..16].try_into().unwrap(),
        };
        let sender_address = HashOutTarget {
            elements: public_inputs_t[16..20].try_into().unwrap(),
        };
        let tx_hash = HashOutTarget {
            elements: public_inputs_t[20..24].try_into().unwrap(),
        };

        MergeAndPurgeTransitionPublicInputsTarget {
            sender_address,
            old_user_asset_root,
            middle_user_asset_root,
            new_user_asset_root,
            diff_root,
            tx_hash,
        }
    }
}

#[derive(Clone, Debug, Eq, PartialEq, Serialize, Deserialize)]
#[serde(bound = "")]
pub struct MergeAndPurgeTransitionProofWithPublicInputs<
    F: RichField + Extendable<D>,
    C: GenericConfig<D, F = F>,
    const D: usize,
> {
    pub proof: Proof<F, C, D>,
    pub public_inputs: MergeAndPurgeTransitionPublicInputs<F>,
}

impl<F: RichField + Extendable<D>, C: GenericConfig<D, F = F>, const D: usize>
    From<MergeAndPurgeTransitionProofWithPublicInputs<F, C, D>> for ProofWithPublicInputs<F, C, D>
{
    fn from(
        value: MergeAndPurgeTransitionProofWithPublicInputs<F, C, D>,
    ) -> ProofWithPublicInputs<F, C, D> {
        ProofWithPublicInputs {
            proof: value.proof,
            public_inputs: value.public_inputs.encode(),
        }
    }
}

impl<F: RichField + Extendable<D>, C: GenericConfig<D, F = F>, const D: usize>
    MergeAndPurgeTransitionCircuit<F, C, D>
where
    C::Hasher: AlgebraicHasher<F>,
{
    pub fn parse_public_inputs(&self) -> MergeAndPurgeTransitionPublicInputsTarget {
        let public_inputs_t = self.data.prover_only.public_inputs.clone();

        MergeAndPurgeTransitionPublicInputsTarget::decode(&public_inputs_t)
    }

    pub fn prove(
        &self,
        inputs: PartialWitness<F>,
    ) -> anyhow::Result<MergeAndPurgeTransitionProofWithPublicInputs<F, C, D>> {
        let proof_with_pis = self.data.prove(inputs)?;
        let public_inputs =
            MergeAndPurgeTransitionPublicInputs::decode(&proof_with_pis.public_inputs);

        Ok(MergeAndPurgeTransitionProofWithPublicInputs {
            proof: proof_with_pis.proof,
            public_inputs,
        })
    }

    pub fn set_witness_and_prove(
        &self,
        witness: &MergeAndPurgeTransition<F, C::InnerHasher>,
    ) -> anyhow::Result<MergeAndPurgeTransitionProofWithPublicInputs<F, C, D>> {
        let mut pw = PartialWitness::new();
        self.targets.set_witness(&mut pw, witness);

        self.prove(pw)
    }

    pub fn verify(
        &self,
        proof_with_pis: MergeAndPurgeTransitionProofWithPublicInputs<F, C, D>,
    ) -> anyhow::Result<()> {
        self.data
            .verify(ProofWithPublicInputs::from(proof_with_pis))
    }
}

/// witness を入力にとり、 user_tx_proof を返す関数
pub fn prove_user_transaction<
    F: RichField + Extendable<D>,
    C: GenericConfig<D, F = F>,
    const D: usize,
>(
    rollup_constants: RollupConstants,
    witness: &MergeAndPurgeTransition<F, C::InnerHasher>,
<<<<<<< HEAD
=======
    // sender_address: Address<F>,
    // merge_witnesses: &[MergeProof<F, C::Hasher, HashOut<F>>],
    // purge_input_witnesses: &[PurgeInputProcessProof<F, C::Hasher, HashOut<F>>],
    // purge_output_witnesses: &[PurgeOutputProcessProof<F, C::Hasher, HashOut<F>>],
    // nonce: HashOut<F>,
    // old_user_asset_root: HashOut<F>,
>>>>>>> 7743b607
) -> anyhow::Result<MergeAndPurgeTransitionProofWithPublicInputs<F, C, D>>
where
    C::Hasher: AlgebraicHasher<F>,
{
    // let config = CircuitConfig::standard_recursion_zk_config(); // TODO
    let config = CircuitConfig::standard_recursion_config();
    let merge_and_purge_circuit = make_user_proof_circuit::<F, C, D>(config, rollup_constants);
    println!(
        "degree_bits: {}",
        merge_and_purge_circuit.data.common.degree_bits()
    );

    let mut pw = PartialWitness::new();
    let _public_inputs = merge_and_purge_circuit
        .targets
        .set_witness(&mut pw, witness);

    println!("start proving");
    let start = std::time::Instant::now();
    let user_tx_proof = merge_and_purge_circuit
        .prove(pw)
        .map_err(|err| anyhow::anyhow!("fail to prove user transaction: {}", err))?;
    let end = start.elapsed();
    println!("prove: {}.{:03} sec", end.as_secs(), end.subsec_millis());

    Ok(user_tx_proof)
}

<<<<<<< HEAD
#[cfg(test)]
mod tests {
    use plonky2::{hash::hash_types::HashOut, plonk::config::GenericConfig};

    use crate::{
        config::RollupConstants,
        transaction::circuits::{
            prove_user_transaction, MergeAndPurgeTransition, MergeAndPurgeTransitionPublicInputs,
        },
        utils::hash::WrappedHashOut,
    };

    #[test]
    fn test_prove_user_transaction() {
        use plonky2::plonk::config::PoseidonGoldilocksConfig;

        const LOG_MAX_N_USERS: usize = 16;
        const LOG_MAX_N_TXS: usize = 24;
        const LOG_MAX_N_CONTRACTS: usize = LOG_MAX_N_USERS;
        const LOG_MAX_N_VARIABLES: usize = 8;
        const LOG_N_TXS: usize = 4;
        const LOG_N_RECIPIENTS: usize = LOG_MAX_N_USERS;
        const LOG_N_CONTRACTS: usize = LOG_MAX_N_CONTRACTS;
        const LOG_N_VARIABLES: usize = LOG_MAX_N_VARIABLES;
        const N_REGISTRATIONS: usize = 16;
        const N_DEPOSITS: usize = 16;
        const N_MERGES: usize = 16;
        const N_DIFFS: usize = 16;
        const N_BLOCKS: usize = 4;

        const D: usize = 2;
        type C = PoseidonGoldilocksConfig;
        type F = <C as GenericConfig<D>>::F;
        let rollup_constants: RollupConstants = RollupConstants {
            log_max_n_users: LOG_MAX_N_USERS,
            log_max_n_txs: LOG_MAX_N_TXS,
            log_max_n_contracts: LOG_MAX_N_CONTRACTS,
            log_max_n_variables: LOG_MAX_N_VARIABLES,
            log_n_txs: LOG_N_TXS,
            log_n_recipients: LOG_N_RECIPIENTS,
            log_n_contracts: LOG_N_CONTRACTS,
            log_n_variables: LOG_N_VARIABLES,
            n_registrations: N_REGISTRATIONS,
            n_diffs: N_DIFFS,
            n_merges: N_MERGES,
            n_deposits: N_DEPOSITS,
            n_blocks: N_BLOCKS,
        };

        let merge_and_purge_transition = MergeAndPurgeTransition::default();

        let _default_user_transaction_proof =
            prove_user_transaction::<F, C, D>(rollup_constants, &merge_and_purge_transition)
                .unwrap();
    }

    #[test]
    fn test_default_user_transaction() {
        use plonky2::field::{goldilocks_field::GoldilocksField, types::Field};

        type F = GoldilocksField;

        let default_user_transaction = MergeAndPurgeTransitionPublicInputs::<F>::default();

        let tx_hash = WrappedHashOut::from(HashOut {
            elements: [
                F::from_canonical_u64(4330397376401421145),
                F::from_canonical_u64(14124799381142128323),
                F::from_canonical_u64(8742572140681234676),
                F::from_canonical_u64(14345658006221440202),
            ],
        });

        assert_eq!(default_user_transaction.sender_address, Default::default());
        assert_eq!(
            default_user_transaction.old_user_asset_root,
            Default::default()
        );
        assert_eq!(
            default_user_transaction.middle_user_asset_root,
            Default::default()
        );
        assert_eq!(
            default_user_transaction.new_user_asset_root,
            Default::default()
        );
        assert_eq!(default_user_transaction.diff_root, Default::default());
        assert_eq!(default_user_transaction.tx_hash, tx_hash);
    }
=======
#[test]
fn test_prove_user_transaction() {
    use plonky2::plonk::config::PoseidonGoldilocksConfig;

    const LOG_MAX_N_USERS: usize = 16;
    const LOG_MAX_N_TXS: usize = 24;
    const LOG_MAX_N_CONTRACTS: usize = LOG_MAX_N_USERS;
    const LOG_MAX_N_VARIABLES: usize = 8;
    const LOG_N_TXS: usize = 4;
    const LOG_N_RECIPIENTS: usize = LOG_MAX_N_USERS;
    const LOG_N_CONTRACTS: usize = LOG_MAX_N_CONTRACTS;
    const LOG_N_VARIABLES: usize = LOG_MAX_N_VARIABLES;
    const N_REGISTRATIONS: usize = 16;
    const N_DEPOSITS: usize = 16;
    const N_MERGES: usize = 16;
    const N_DIFFS: usize = 16;
    const N_BLOCKS: usize = 4;

    const D: usize = 2;
    type C = PoseidonGoldilocksConfig;
    type F = <C as GenericConfig<D>>::F;
    let rollup_constants = RollupConstants {
        log_max_n_users: LOG_MAX_N_USERS,
        log_max_n_txs: LOG_MAX_N_TXS,
        log_max_n_contracts: LOG_MAX_N_CONTRACTS,
        log_max_n_variables: LOG_MAX_N_VARIABLES,
        log_n_txs: LOG_N_TXS,
        log_n_recipients: LOG_N_RECIPIENTS,
        log_n_contracts: LOG_N_CONTRACTS,
        log_n_variables: LOG_N_VARIABLES,
        n_registrations: N_REGISTRATIONS,
        n_diffs: N_DIFFS,
        n_merges: N_MERGES,
        n_deposits: N_DEPOSITS,
        n_blocks: N_BLOCKS,
    };

    let merge_and_purge_transition = MergeAndPurgeTransition::default();

    let _default_user_transaction_proof =
        prove_user_transaction::<F, C, D>(rollup_constants, &merge_and_purge_transition).unwrap();
>>>>>>> 7743b607
}<|MERGE_RESOLUTION|>--- conflicted
+++ resolved
@@ -35,15 +35,9 @@
 #[derive(Clone, Debug, PartialEq, Eq)]
 pub struct MergeAndPurgeTransition<F: RichField, H: Hasher<F>> {
     pub sender_address: Address<F>,
-<<<<<<< HEAD
-    pub merge_witnesses: Vec<MergeProof<F, H, HashOut<F>>>,
-    pub purge_input_witnesses: Vec<PurgeInputProcessProof<F, H, HashOut<F>>>,
-    pub purge_output_witnesses: Vec<PurgeOutputProcessProof<F, H, HashOut<F>>>,
-=======
     pub merge_witnesses: Vec<MergeProof<F, H, Vec<bool>>>,
     pub purge_input_witnesses: Vec<PurgeInputProcessProof<F, H, Vec<bool>>>,
     pub purge_output_witnesses: Vec<PurgeOutputProcessProof<F, H, Vec<bool>>>,
->>>>>>> 7743b607
     pub nonce: HashOut<F>,
     pub old_user_asset_root: HashOut<F>,
 }
@@ -114,11 +108,7 @@
             );
 
         let purge_proof_target: PurgeTransitionTarget =
-<<<<<<< HEAD
             PurgeTransitionTarget::make_constraints::<F, H, D>(
-=======
-            PurgeTransitionTarget::add_virtual_to::<F, H, D>(
->>>>>>> 7743b607
                 builder,
                 rollup_constants.log_max_n_txs,
                 rollup_constants.log_max_n_contracts + rollup_constants.log_max_n_variables,
@@ -149,11 +139,7 @@
         };
         let middle_user_asset_root = self
             .merge_proof_target
-<<<<<<< HEAD
-            .set_witness::<F, H>(pw, &merge_witness);
-=======
             .set_witness::<F, H, _>(pw, &merge_witness);
->>>>>>> 7743b607
         let purge_transition = PurgeTransition {
             sender_address: witness.sender_address,
             input_witnesses: witness.purge_input_witnesses.clone(),
@@ -163,11 +149,7 @@
         };
         let (new_user_asset_root, diff_root, tx_hash) = self
             .purge_proof_target
-<<<<<<< HEAD
-            .set_witness::<F, H, H::Hash>(pw, &purge_transition);
-=======
             .set_witness::<F, H, _>(pw, &purge_transition);
->>>>>>> 7743b607
 
         MergeAndPurgeTransitionPublicInputs {
             sender_address: witness.sender_address,
@@ -484,15 +466,6 @@
 >(
     rollup_constants: RollupConstants,
     witness: &MergeAndPurgeTransition<F, C::InnerHasher>,
-<<<<<<< HEAD
-=======
-    // sender_address: Address<F>,
-    // merge_witnesses: &[MergeProof<F, C::Hasher, HashOut<F>>],
-    // purge_input_witnesses: &[PurgeInputProcessProof<F, C::Hasher, HashOut<F>>],
-    // purge_output_witnesses: &[PurgeOutputProcessProof<F, C::Hasher, HashOut<F>>],
-    // nonce: HashOut<F>,
-    // old_user_asset_root: HashOut<F>,
->>>>>>> 7743b607
 ) -> anyhow::Result<MergeAndPurgeTransitionProofWithPublicInputs<F, C, D>>
 where
     C::Hasher: AlgebraicHasher<F>,
@@ -521,7 +494,6 @@
     Ok(user_tx_proof)
 }
 
-<<<<<<< HEAD
 #[cfg(test)]
 mod tests {
     use plonky2::{hash::hash_types::HashOut, plonk::config::GenericConfig};
@@ -611,47 +583,4 @@
         assert_eq!(default_user_transaction.diff_root, Default::default());
         assert_eq!(default_user_transaction.tx_hash, tx_hash);
     }
-=======
-#[test]
-fn test_prove_user_transaction() {
-    use plonky2::plonk::config::PoseidonGoldilocksConfig;
-
-    const LOG_MAX_N_USERS: usize = 16;
-    const LOG_MAX_N_TXS: usize = 24;
-    const LOG_MAX_N_CONTRACTS: usize = LOG_MAX_N_USERS;
-    const LOG_MAX_N_VARIABLES: usize = 8;
-    const LOG_N_TXS: usize = 4;
-    const LOG_N_RECIPIENTS: usize = LOG_MAX_N_USERS;
-    const LOG_N_CONTRACTS: usize = LOG_MAX_N_CONTRACTS;
-    const LOG_N_VARIABLES: usize = LOG_MAX_N_VARIABLES;
-    const N_REGISTRATIONS: usize = 16;
-    const N_DEPOSITS: usize = 16;
-    const N_MERGES: usize = 16;
-    const N_DIFFS: usize = 16;
-    const N_BLOCKS: usize = 4;
-
-    const D: usize = 2;
-    type C = PoseidonGoldilocksConfig;
-    type F = <C as GenericConfig<D>>::F;
-    let rollup_constants = RollupConstants {
-        log_max_n_users: LOG_MAX_N_USERS,
-        log_max_n_txs: LOG_MAX_N_TXS,
-        log_max_n_contracts: LOG_MAX_N_CONTRACTS,
-        log_max_n_variables: LOG_MAX_N_VARIABLES,
-        log_n_txs: LOG_N_TXS,
-        log_n_recipients: LOG_N_RECIPIENTS,
-        log_n_contracts: LOG_N_CONTRACTS,
-        log_n_variables: LOG_N_VARIABLES,
-        n_registrations: N_REGISTRATIONS,
-        n_diffs: N_DIFFS,
-        n_merges: N_MERGES,
-        n_deposits: N_DEPOSITS,
-        n_blocks: N_BLOCKS,
-    };
-
-    let merge_and_purge_transition = MergeAndPurgeTransition::default();
-
-    let _default_user_transaction_proof =
-        prove_user_transaction::<F, C, D>(rollup_constants, &merge_and_purge_transition).unwrap();
->>>>>>> 7743b607
 }