--- conflicted
+++ resolved
@@ -25,38 +25,28 @@
         tree::{get_merkle_proof, get_merkle_root},
     },
     recursion::gadgets::RecursiveProofTarget,
-    rollup::gadgets::{
-<<<<<<< HEAD
-        approval_block::ApprovalBlockProductionTarget,
-        block_headers_tree::calc_block_headers_proof, deposit_block::DepositBlockProductionTarget,
-=======
-        approval_block::{ApprovalBlockProduction, ApprovalBlockProductionTarget},
-        block_headers_tree::calc_block_headers_proof,
-        deposit_block::DepositBlockProductionTarget,
->>>>>>> 7743b607
-        proposal_block::ProposalBlockProductionTarget,
+    rollup::{
+        address_list::TransactionSenderWithValidity,
+        gadgets::{
+            address_list::TransactionSenderWithValidityTarget,
+            approval_block::{ApprovalBlockProduction, ApprovalBlockProductionTarget},
+            block_headers_tree::calc_block_headers_proof,
+            deposit_block::{DepositBlockProduction, DepositBlockProductionTarget},
+            proposal_block::ProposalBlockProductionTarget,
+        },
     },
     sparse_merkle_tree::gadgets::process::process_smt::SmtProcessProof,
     transaction::{
-<<<<<<< HEAD
-        asset::VariableIndex,
-=======
         asset::{ContributedAsset, TokenKind, VariableIndex},
->>>>>>> 7743b607
-        block_header::{get_block_hash, BlockHeader},
+        block_header::BlockHeader,
         circuits::{
             make_user_proof_circuit, MergeAndPurgeTransition, MergeAndPurgeTransitionCircuit,
             MergeAndPurgeTransitionProofWithPublicInputs,
             MergeAndPurgeTransitionPublicInputsTarget,
         },
         gadgets::{
-<<<<<<< HEAD
-            block_header::{get_block_hash_target, BlockHeaderTarget},
-            deposit_info::{DepositInfo, DepositInfoTarget},
-=======
             asset_mess::ContributedAssetTarget,
             block_header::{get_block_hash_target, BlockHeaderTarget},
->>>>>>> 7743b607
         },
     },
     utils::hash::WrappedHashOut,
@@ -70,24 +60,6 @@
     },
 };
 
-use super::{
-    address_list::TransactionSenderWithValidity,
-    gadgets::{
-        address_list::TransactionSenderWithValidityTarget, deposit_block::DepositBlockProduction,
-    },
-};
-
-<<<<<<< HEAD
-use crate::utils::hash::SerializableHashOut;
-
-// type C = PoseidonGoldilocksConfig;
-// type H = <C as GenericConfig<D>>::InnerHasher;
-// type F = <C as GenericConfig<D>>::F;
-// const D: usize = 2;
-=======
-// use crate::utils::hash::SerializableHashOut;
-
->>>>>>> 7743b607
 const LOG_MAX_N_BLOCKS: usize = 32;
 
 #[derive(Clone, Debug, PartialEq, Eq)]
@@ -99,10 +71,6 @@
     pub world_state_revert_proofs: Vec<SmtProcessProof<F>>,
     pub received_signature_proofs: Vec<Option<SimpleSignatureProofWithPublicInputs<F, C, D>>>,
     pub latest_account_process_proofs: Vec<SmtProcessProof<F>>,
-<<<<<<< HEAD
-    #[serde(with = "Vec<SerializableHashOut>")]
-=======
->>>>>>> 7743b607
     pub block_headers_proof_siblings: Vec<HashOut<F>>,
     pub prev_block_header: BlockHeader<F>,
 }
@@ -120,14 +88,10 @@
 {
     pub fn new(log_num_txs_in_block: usize, log_n_recipients: usize, log_n_kinds: usize) -> Self {
         let prev_block_header = BlockHeader::new(log_num_txs_in_block);
-        let prev_block_hash = get_block_hash(&prev_block_header);
+        let prev_block_hash = prev_block_header.get_block_hash();
         let prev_block_number = prev_block_header.block_number;
         let mut block_headers: Vec<HashOut<F>> = vec![HashOut::ZERO; prev_block_number as usize];
-<<<<<<< HEAD
-        block_headers.push(prev_block_hash.into());
-=======
         block_headers.push(prev_block_hash);
->>>>>>> 7743b607
         let block_number = prev_block_number + 1;
         let user_tx_proofs = vec![];
         let received_signature_proofs = vec![];
@@ -229,20 +193,7 @@
             old_latest_account_root,
         };
         let (approved_world_state_digest, latest_account_digest) =
-<<<<<<< HEAD
-            self.approval_block_target.set_witness(
-                pw,
-                block_number,
-                world_state_revert_proofs,
-                &user_transactions,
-                &received_signatures,
-                latest_account_process_proofs,
-                proposed_world_state_digest.into(),
-                old_latest_account_root,
-            );
-=======
             self.approval_block_target.set_witness(pw, &approval_block);
->>>>>>> 7743b607
 
         assert!(user_tx_proofs.len() <= self.user_tx_proofs.len());
         for (r_t, r) in self.user_tx_proofs.iter().zip(user_tx_proofs.iter()) {
@@ -307,15 +258,11 @@
             prev_block_header.block_headers_digest,
         );
         // `block_number - 1` の block hash
-        let prev_block_hash = get_block_hash(&prev_block_header);
+        let prev_block_hash = prev_block_header.get_block_hash();
         // `block_number - 1` までの block header で作られた block headers tree の `block_number - 1` 番目の proof
         let block_headers_digest = get_merkle_root::<_, PoseidonHash, _>(
             &(prev_block_number as usize),
-<<<<<<< HEAD
-            prev_block_hash.into(),
-=======
             prev_block_hash,
->>>>>>> 7743b607
             block_headers_proof_siblings,
         );
 
@@ -323,11 +270,7 @@
         // let log_n_txs = log2_ceil(n_txs);
         // assert_eq!(2usize.pow(log_n_txs as u32), n_txs);
         let deposit_digest =
-<<<<<<< HEAD
-            get_merkle_proof::<_, PoseidonHash, _>(&[interior_deposit_digest], 0, log_n_txs).root;
-=======
             get_merkle_proof::<_, PoseidonHash>(&[interior_deposit_digest], 0, log_n_txs).root;
->>>>>>> 7743b607
 
         let block_header = BlockHeader {
             block_number,
@@ -340,7 +283,7 @@
             block_headers_digest,
         };
 
-        let block_hash = get_block_hash(&block_header);
+        let block_hash = block_header.get_block_hash();
 
         let mut address_list = approval_block
             .user_transactions
@@ -1071,20 +1014,6 @@
         zkdsa::account::Address,
     };
 
-    // #[test]
-    // fn test_serde_block_detail() {
-    //     const D: usize = 2;
-    //     type C = PoseidonGoldilocksConfig;
-    //     type F = <C as GenericConfig<D>>::F;
-    //     const N_TXS: usize = 4;
-
-    //     let block_detail: BlockDetail<F, C, D> = BlockDetail::new(N_TXS, 3, 3);
-    //     let encoded_block_detail = "{\"block_number\":1,\"user_tx_proofs\":[],\"deposit_process_proofs\":[],\"world_state_process_proofs\":[],\"world_state_revert_proofs\":[],\"received_signature_proofs\":[],\"latest_account_process_proofs\":[],\"block_headers_proof_siblings\":[\"0x0000000000000000000000000000000000000000000000000000000000000000\",\"0xc71603f33a1144ca7953db0ab48808f4c4055e3364a246c33c18a9786cb0b359\",\"0x2196fc41328ae503de8f9ad762a30af28d85581b9901b2cfb61a4ad1aaf14fcc\",\"0x67703a0cc73ca54246fb94bfe956c05f9a247cc59da2de6461e00af7295ce05a\",\"0xf522eaa0af88a040167d7cf3bf854d278cc1b30d2e2c09475154921a06462644\",\"0xd0053597686f6672b77e23f0fc59019786ac9b34bd97d439e9e6b5c8d15b61ae\",\"0x49561260080d30c3dda8f741c47dfb105a1d2a648eee8f0325225f1a5d49614a\",\"0xb768e4fc8b0b79f516c9da6ea83aa4b13c9a42c646c4c1f9e979ed3ee20855e3\",\"0x2bd367124a2989b3d31bd45195f9a9278d72cff3db0a7a5afe6fd7720cfd2916\",\"0xfcf1da35791ff4452cf0c633ee9d9197954ec02c35af849e3ca2442157c9f14e\",\"0xc27e8f4600af2a41707c71f51d338df791e919b1e4a3ea53ccf7b63f7b1140c3\",\"0x218bc75b3bc83675e1c5ac76b0d9d44c0d1baab6f05098e38d6ebaad0ab5d3c3\",\"0x61618c69e9d26f4c8ee39e4c215804e2fb01846fee718016ed2589168e839d21\",\"0xec76a20799cf5dc50841b1fa4588f4f8c975d7aec7a1c669296ff821d8378f7f\",\"0xf55d5d12107b371efb4650fb6b8880811f7867621b8c1c1a0168a392cc7b542c\",\"0x6c9890682b94dee9cd45643c378df78c64e3f7a7160f8f0de73c5360c4b3ecd8\",\"0x9e1c5239e937026b57b8f931187d6dc4b555892ea200cfe4ab95f0ae94f7cde6\",\"0x0aa45be01f9e161002f8e22c79467775279949e14530c2505587ad00b6ddf0cb\",\"0xd2e3dd2bdd2907959ef35a5aeb905682388540a0f77810a8d108cd9026164f3b\",\"0x33a8e0b809ce2532ae94d561f2e16def904fa2e7b99bd3f1707d95a1148000a1\",\"0x7c9f51793bca6ffb713d0a918edaa60557184cbbc85f535743926baabe5db81f\",\"0xfa58391e7c0d394d317903270df6e518b34770c62a38e6697621f88cdcdfb5fd\",\"0x60e99b7ea5b1187d4293a24d51cc07ac39f874beb115877f8bd1878dd7f1026d\",\"0xc043477d124292017879345b4f881eb71d31cd8564acce2a617f3c6d0b4b8b44\",\"0x5793fc6d609c47c365b9470bc3e00cd4f19dece13278be693612ac9d812a8f8c\",\"0xe0c55886db8e5a00bfa58f8faf71ab1e1f12ae8ff82875c95b3c0f2c8ee070cc\",\"0x8f3c07c1b1e0b6c9c69aade405671398bf062e3f77dc0b13671c5e28b2f9dc9a\",\"0x06ff527899c10074411162bf4a7f70b84e6acab68322cba1e9e10aca93469e78\",\"0x08b8d7b96221d9f59ed49f4906c24becbe646c8d1b68665bf42d09eff74e4b90\",\"0xe0fd1bfa878b3cd2cc7e2bf5f351da7a2a1963d1913370406b4ae756e5e20763\",\"0x80faf1e491cd910ae2566bc52d26d7ea099b512bfeff20768a0dd4cf966a4a93\",\"0x20ca8d0d3b8c55d18b0f02df1c469ca317afad6c010c855f7765a145976afdbc\"],\"prev_block_header\":{\"block_number\":\"0x00000000\",\"prev_block_hash\":\"0x0000000000000000000000000000000000000000000000000000000000000000\",\"block_headers_digest\":\"0xd65af5933a094e8329332a714327ba72b1e4dac93c0cde8ee479b9bb36c3fc43\",\"transactions_digest\":\"0xd0053597686f6672b77e23f0fc59019786ac9b34bd97d439e9e6b5c8d15b61ae\",\"deposit_digest\":\"0xf522eaa0af88a040167d7cf3bf854d278cc1b30d2e2c09475154921a06462644\",\"proposed_world_state_digest\":\"0x0000000000000000000000000000000000000000000000000000000000000000\",\"approved_world_state_digest\":\"0x0000000000000000000000000000000000000000000000000000000000000000\",\"latest_account_digest\":\"0x0000000000000000000000000000000000000000000000000000000000000000\"}}";
-    //     let decoded_block_detail: BlockDetail<F, C, D> =
-    //         serde_json::from_str(encoded_block_detail).unwrap();
-    //     assert_eq!(decoded_block_detail, block_detail);
-    // }
-
     #[test]
     fn test_encode_block_production_public_inputs() {
         const D: usize = 2;
