use plonky2::{
    field::extension::Extendable,
    fri::proof::FriProofTarget,
    gadgets::polynomial::PolynomialCoeffsExtTarget,
    hash::hash_types::{MerkleCapTarget, RichField},
    iop::{target::BoolTarget, witness::Witness},
    plonk::{
        circuit_builder::CircuitBuilder,
        circuit_data::{CircuitData, VerifierCircuitTarget},
        config::{AlgebraicHasher, GenericConfig},
        proof::{ProofTarget, ProofWithPublicInputs, ProofWithPublicInputsTarget},
    },
};

#[derive(Debug, PartialEq, Eq, Hash)]
pub struct Wrapper<T>(pub T);

impl<T> std::ops::Deref for Wrapper<T> {
    type Target = T;

    fn deref(&self) -> &Self::Target {
        &self.0
    }
}

#[derive(Clone)]
pub struct RecursiveProofTarget<const D: usize> {
    pub inner: Wrapper<ProofWithPublicInputsTarget<D>>,
    pub verifier_only_data: VerifierCircuitTarget,
    pub enabled: BoolTarget,
}

impl<const D: usize> Clone for Wrapper<ProofWithPublicInputsTarget<D>> {
    fn clone(&self) -> Self {
        Wrapper(ProofWithPublicInputsTarget {
            proof: ProofTarget {
                wires_cap: self.0.proof.wires_cap.clone(),
                plonk_zs_partial_products_cap: self.0.proof.plonk_zs_partial_products_cap.clone(),
                quotient_polys_cap: self.0.proof.quotient_polys_cap.clone(),
                openings: self.0.proof.openings.clone(),
                opening_proof: FriProofTarget {
                    commit_phase_merkle_caps: self
                        .0
                        .proof
                        .opening_proof
                        .commit_phase_merkle_caps
                        .clone(),
                    query_round_proofs: self.0.proof.opening_proof.query_round_proofs.clone(),
                    final_poly: PolynomialCoeffsExtTarget(
                        self.0.proof.opening_proof.final_poly.0.clone(),
                    ),
                    pow_witness: self.0.proof.opening_proof.pow_witness,
                },
            },
            public_inputs: self.0.public_inputs.clone(),
        })
    }
}

// impl Clone for Wrapper<VerifierCircuitTarget> {
//     fn clone(&self) -> Self {
//         Wrapper(VerifierCircuitTarget {
//             constants_sigmas_cap: self.0.constants_sigmas_cap.clone(),
//             circuit_digest: self.0.circuit_digest,
//         })
//     }
// }

impl<const D: usize> RecursiveProofTarget<D> {
    pub fn add_virtual_to<F, C>(
        builder: &mut CircuitBuilder<F, D>,
        circuit_data: &CircuitData<F, C, D>,
    ) -> Self
    where
        F: RichField + Extendable<D>,
        C: GenericConfig<D, F = F>,
        C::Hasher: AlgebraicHasher<F>,
    {
        let proof_t = builder.add_virtual_proof_with_pis::<C>(&circuit_data.common);
        // let vd_target = VerifierCircuitTarget {
        //     constants_sigmas_cap: builder
        //         .add_virtual_cap(circuit_data.common.config.fri_config.cap_height),
        // };

        let constants_sigmas_cap = MerkleCapTarget(
            circuit_data
                .verifier_only
                .constants_sigmas_cap
                .0
                .iter()
                .cloned()
                .map(|t| builder.constant_hash(t))
                .collect::<Vec<_>>(),
        );

        let circuit_digest = builder.constant_hash(circuit_data.verifier_only.circuit_digest);
        let vd_target = VerifierCircuitTarget {
            constants_sigmas_cap,
            circuit_digest,
        };

        let wrapped_proof_t = Wrapper(proof_t);
        builder.verify_proof::<C>(&wrapped_proof_t.0, &vd_target, &circuit_data.common);

        let enabled = builder.add_virtual_bool_target_safe();

        RecursiveProofTarget {
            inner: wrapped_proof_t,
            verifier_only_data: vd_target,
            enabled,
        }
    }

    pub fn set_witness<F, C>(
        &self,
        pw: &mut impl Witness<F>,
        proof: &ProofWithPublicInputs<F, C, D>,
        // verifier_only_data: &VerifierOnlyCircuitData<C, D>,
        enabled: bool,
    ) where
        F: RichField + Extendable<D>,
        C: GenericConfig<D, F = F>,
        C::Hasher: AlgebraicHasher<F>,
    {
        pw.set_proof_with_pis_target(&self.inner, proof);
        pw.set_bool_target(self.enabled, enabled);
    }
}

#[cfg(test)]
mod tests {
    use std::time::Instant;

    use plonky2::{
        field::types::Sample,
        hash::hash_types::HashOut,
        iop::witness::PartialWitness,
        plonk::{
            circuit_builder::CircuitBuilder,
            circuit_data::CircuitConfig,
            config::{GenericConfig, PoseidonGoldilocksConfig},
        },
    };

<<<<<<< HEAD
    use crate::zkdsa::circuits::make_simple_signature_circuit;

    const D: usize = 2;
    type C = PoseidonGoldilocksConfig;
    type F = <C as GenericConfig<D>>::F;

    let private_key = HashOut::rand();
    let message = HashOut::rand();

    let config = CircuitConfig::standard_recursion_config();
    let zkdsa_circuit = make_simple_signature_circuit::<F, C, D>(config);

    let mut pw = PartialWitness::new();
    zkdsa_circuit
        .targets
        .set_witness(&mut pw, private_key, message);

    println!("start proving: sender2_received_signature");
    let start = Instant::now();
    let signature = zkdsa_circuit.prove(pw).unwrap();
    let end = start.elapsed();
    println!("prove: {}.{:03} sec", end.as_secs(), end.subsec_millis());

    // proposal block
    let config = CircuitConfig::standard_recursion_config();
    let mut builder = CircuitBuilder::<F, D>::new(config);
    let recursion_target = RecursiveProofTarget::add_virtual_to(&mut builder, &zkdsa_circuit.data);
    let circuit_data = builder.build::<C>();

    let mut pw = PartialWitness::new();
    recursion_target.set_witness(
        &mut pw,
        &signature.into(),
        // &zkdsa_circuit.data.verifier_only,
        true,
    );

    println!("start proving: block_proof");
    let start = Instant::now();
    let proof = circuit_data.prove(pw).unwrap();
    let end = start.elapsed();
    println!("prove: {}.{:03} sec", end.as_secs(), end.subsec_millis());

    circuit_data.verify(proof).unwrap();
}
=======
    use crate::{
        recursion::gadgets::RecursiveProofTarget, zkdsa::circuits::make_simple_signature_circuit,
        zkdsa::gadgets::signature::SimpleSignature,
    };

    #[test]
    fn test_recursion_simple_signature() {
        const D: usize = 2;
        type C = PoseidonGoldilocksConfig;
        type F = <C as GenericConfig<D>>::F;

        let private_key = HashOut::rand();
        let message = HashOut::rand();

        let config = CircuitConfig::standard_recursion_config();
        let zkdsa_circuit = make_simple_signature_circuit::<F, C, D>(config);

        let mut pw = PartialWitness::new();
        zkdsa_circuit.targets.set_witness(
            &mut pw,
            &SimpleSignature {
                private_key,
                message,
            },
        );

        println!("start proving: sender2_received_signature");
        let start = Instant::now();
        let signature = zkdsa_circuit.prove(pw).unwrap();
        let end = start.elapsed();
        println!("prove: {}.{:03} sec", end.as_secs(), end.subsec_millis());

        // proposal block
        let config = CircuitConfig::standard_recursion_config();
        let mut builder = CircuitBuilder::<F, D>::new(config);
        let recursion_target =
            RecursiveProofTarget::add_virtual_to(&mut builder, &zkdsa_circuit.data);
        let circuit_data = builder.build::<C>();

        let mut pw = PartialWitness::new();
        recursion_target.set_witness(
            &mut pw,
            &signature.into(),
            // &zkdsa_circuit.data.verifier_only,
            true,
        );

        println!("start proving: block_proof");
        let start = Instant::now();
        let proof = circuit_data.prove(pw).unwrap();
        let end = start.elapsed();
        println!("prove: {}.{:03} sec", end.as_secs(), end.subsec_millis());

        circuit_data.verify(proof).unwrap();
    }
>>>>>>> 7743b607

    #[test]
    fn test_recursion_default_simple_signature() {
        const D: usize = 2;
        type C = PoseidonGoldilocksConfig;
        type F = <C as GenericConfig<D>>::F;

        let config = CircuitConfig::standard_recursion_config();
        let zkdsa_circuit = make_simple_signature_circuit::<F, C, D>(config);

        let mut pw = PartialWitness::new();
        zkdsa_circuit.targets.set_witness(
            &mut pw,
            &SimpleSignature {
                private_key: Default::default(),
                message: Default::default(),
            },
        );

        println!("start proving: sender2_received_signature");
        let start = Instant::now();
        let default_signature = zkdsa_circuit.prove(pw).unwrap();
        let end = start.elapsed();
        println!("prove: {}.{:03} sec", end.as_secs(), end.subsec_millis());

        // proposal block
        let config = CircuitConfig::standard_recursion_config();
        let mut builder = CircuitBuilder::<F, D>::new(config);
        let recursion_target =
            RecursiveProofTarget::add_virtual_to(&mut builder, &zkdsa_circuit.data);
        let circuit_data = builder.build::<C>();

        let mut pw = PartialWitness::new();
        recursion_target.set_witness(
            &mut pw,
            &default_signature.into(),
            // &zkdsa_circuit.verifier_only,
            false,
        );

        println!("start proving: block_proof");
        let start = Instant::now();
        let proof = circuit_data.prove(pw).unwrap();
        let end = start.elapsed();
        println!("prove: {}.{:03} sec", end.as_secs(), end.subsec_millis());

<<<<<<< HEAD
    use crate::zkdsa::circuits::make_simple_signature_circuit;

    const D: usize = 2;
    type C = PoseidonGoldilocksConfig;
    type F = <C as GenericConfig<D>>::F;

    let config = CircuitConfig::standard_recursion_config();
    let zkdsa_circuit = make_simple_signature_circuit::<F, C, D>(config);

    let mut pw = PartialWitness::new();
    zkdsa_circuit
        .targets
        .set_witness(&mut pw, Default::default(), Default::default());

    println!("start proving: sender2_received_signature");
    let start = Instant::now();
    let default_signature = zkdsa_circuit.prove(pw).unwrap();
    let end = start.elapsed();
    println!("prove: {}.{:03} sec", end.as_secs(), end.subsec_millis());

    // proposal block
    let config = CircuitConfig::standard_recursion_config();
    let mut builder = CircuitBuilder::<F, D>::new(config);
    let recursion_target = RecursiveProofTarget::add_virtual_to(&mut builder, &zkdsa_circuit.data);
    let circuit_data = builder.build::<C>();

    let mut pw = PartialWitness::new();
    recursion_target.set_witness(
        &mut pw,
        &default_signature.into(),
        // &zkdsa_circuit.verifier_only,
        false,
    );

    println!("start proving: block_proof");
    let start = Instant::now();
    let proof = circuit_data.prove(pw).unwrap();
    let end = start.elapsed();
    println!("prove: {}.{:03} sec", end.as_secs(), end.subsec_millis());

    circuit_data.verify(proof).unwrap();
=======
        circuit_data.verify(proof).unwrap();
    }
>>>>>>> 7743b607
}<|MERGE_RESOLUTION|>--- conflicted
+++ resolved
@@ -142,53 +142,6 @@
         },
     };
 
-<<<<<<< HEAD
-    use crate::zkdsa::circuits::make_simple_signature_circuit;
-
-    const D: usize = 2;
-    type C = PoseidonGoldilocksConfig;
-    type F = <C as GenericConfig<D>>::F;
-
-    let private_key = HashOut::rand();
-    let message = HashOut::rand();
-
-    let config = CircuitConfig::standard_recursion_config();
-    let zkdsa_circuit = make_simple_signature_circuit::<F, C, D>(config);
-
-    let mut pw = PartialWitness::new();
-    zkdsa_circuit
-        .targets
-        .set_witness(&mut pw, private_key, message);
-
-    println!("start proving: sender2_received_signature");
-    let start = Instant::now();
-    let signature = zkdsa_circuit.prove(pw).unwrap();
-    let end = start.elapsed();
-    println!("prove: {}.{:03} sec", end.as_secs(), end.subsec_millis());
-
-    // proposal block
-    let config = CircuitConfig::standard_recursion_config();
-    let mut builder = CircuitBuilder::<F, D>::new(config);
-    let recursion_target = RecursiveProofTarget::add_virtual_to(&mut builder, &zkdsa_circuit.data);
-    let circuit_data = builder.build::<C>();
-
-    let mut pw = PartialWitness::new();
-    recursion_target.set_witness(
-        &mut pw,
-        &signature.into(),
-        // &zkdsa_circuit.data.verifier_only,
-        true,
-    );
-
-    println!("start proving: block_proof");
-    let start = Instant::now();
-    let proof = circuit_data.prove(pw).unwrap();
-    let end = start.elapsed();
-    println!("prove: {}.{:03} sec", end.as_secs(), end.subsec_millis());
-
-    circuit_data.verify(proof).unwrap();
-}
-=======
     use crate::{
         recursion::gadgets::RecursiveProofTarget, zkdsa::circuits::make_simple_signature_circuit,
         zkdsa::gadgets::signature::SimpleSignature,
@@ -244,7 +197,6 @@
 
         circuit_data.verify(proof).unwrap();
     }
->>>>>>> 7743b607
 
     #[test]
     fn test_recursion_default_simple_signature() {
@@ -291,50 +243,6 @@
         let end = start.elapsed();
         println!("prove: {}.{:03} sec", end.as_secs(), end.subsec_millis());
 
-<<<<<<< HEAD
-    use crate::zkdsa::circuits::make_simple_signature_circuit;
-
-    const D: usize = 2;
-    type C = PoseidonGoldilocksConfig;
-    type F = <C as GenericConfig<D>>::F;
-
-    let config = CircuitConfig::standard_recursion_config();
-    let zkdsa_circuit = make_simple_signature_circuit::<F, C, D>(config);
-
-    let mut pw = PartialWitness::new();
-    zkdsa_circuit
-        .targets
-        .set_witness(&mut pw, Default::default(), Default::default());
-
-    println!("start proving: sender2_received_signature");
-    let start = Instant::now();
-    let default_signature = zkdsa_circuit.prove(pw).unwrap();
-    let end = start.elapsed();
-    println!("prove: {}.{:03} sec", end.as_secs(), end.subsec_millis());
-
-    // proposal block
-    let config = CircuitConfig::standard_recursion_config();
-    let mut builder = CircuitBuilder::<F, D>::new(config);
-    let recursion_target = RecursiveProofTarget::add_virtual_to(&mut builder, &zkdsa_circuit.data);
-    let circuit_data = builder.build::<C>();
-
-    let mut pw = PartialWitness::new();
-    recursion_target.set_witness(
-        &mut pw,
-        &default_signature.into(),
-        // &zkdsa_circuit.verifier_only,
-        false,
-    );
-
-    println!("start proving: block_proof");
-    let start = Instant::now();
-    let proof = circuit_data.prove(pw).unwrap();
-    let end = start.elapsed();
-    println!("prove: {}.{:03} sec", end.as_secs(), end.subsec_millis());
-
-    circuit_data.verify(proof).unwrap();
-=======
         circuit_data.verify(proof).unwrap();
     }
->>>>>>> 7743b607
 }