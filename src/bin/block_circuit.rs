--- conflicted
+++ resolved
@@ -1,637 +1,3 @@
-<<<<<<< HEAD
-// use std::time::Instant;
-
-// use plonky2::{
-//     field::types::{Field, Field64},
-//     hash::{hash_types::HashOut, poseidon::PoseidonHash},
-//     iop::witness::PartialWitness,
-//     plonk::{
-//         circuit_builder::CircuitBuilder,
-//         circuit_data::CircuitConfig,
-//         config::{GenericConfig, Hasher, PoseidonGoldilocksConfig},
-//     },
-// };
-
-// use intmax_zkp_core::{
-//     config::RollupConstants,
-//     merkle_tree::tree::{get_merkle_proof, get_merkle_proof_with_zero, MerkleProof},
-//     rollup::{
-//         address_list::TransactionSenderWithValidity,
-//         block::BlockInfo,
-//         circuits::{make_block_proof_circuit, BlockDetail},
-//         gadgets::{
-//             batch::BlockBatchTarget,
-//             deposit_block::{DepositInfo, VariableIndex},
-//         },
-//     },
-//     sparse_merkle_tree::{
-//         goldilocks_poseidon::{
-//             GoldilocksHashOut, LayeredLayeredPoseidonSparseMerkleTree, NodeDataMemory,
-//             PoseidonSparseMerkleTree, RootDataTmp, WrappedHashOut,
-//         },
-//         proof::SparseMerkleInclusionProof,
-//     },
-//     transaction::{
-//         block_header::{get_block_hash, BlockHeader},
-//         circuits::{make_user_proof_circuit, MergeAndPurgeTransitionPublicInputs},
-//         gadgets::merge::MergeProof,
-//         tree::user_asset::UserAssetTree,
-//     },
-//     zkdsa::{
-//         account::{private_key_to_account, Address},
-//         circuits::make_simple_signature_circuit,
-//     },
-// };
-
-fn main() {
-    //     const D: usize = 2;
-    //     type C = PoseidonGoldilocksConfig;
-    //     type F = <C as GenericConfig<D>>::F;
-    //     const LOG_MAX_N_BLOCKS: usize = 32;
-    //     const ROLLUP_CONSTANTS: RollupConstants = RollupConstants {
-    //         log_max_n_users: 3,
-    //         log_max_n_txs: 3,
-    //         log_max_n_contracts: 3,
-    //         log_max_n_variables: 3,
-    //         log_n_txs: 2,
-    //         log_n_recipients: 3,
-    //         log_n_contracts: 3,
-    //         log_n_variables: 3,
-    //         n_registrations: 2,
-    //         n_diffs: 2,
-    //         n_merges: 2,
-    //         n_deposits: 2,
-    //         n_blocks: 2,
-    //     };
-
-    //     let aggregator_nodes_db = NodeDataMemory::default();
-    //     let mut world_state_tree =
-    //         PoseidonSparseMerkleTree::new(aggregator_nodes_db.clone(), RootDataTmp::default());
-
-    //     // let config = CircuitConfig::standard_recursion_zk_config(); // TODO
-    //     let config = CircuitConfig::standard_recursion_config();
-    //     let merge_and_purge_circuit = make_user_proof_circuit::<F, C, D>(config, ROLLUP_CONSTANTS);
-
-    //     // dbg!(&purge_proof_circuit_data.common);
-
-    //     let sender1_private_key = HashOut {
-    //         elements: [
-    //             F::from_canonical_u64(17426287337377512978),
-    //             F::from_canonical_u64(8703645504073070742),
-    //             F::from_canonical_u64(11984317793392655464),
-    //             F::from_canonical_u64(9979414176933652180),
-    //         ],
-    //     };
-    //     let sender1_account = private_key_to_account(sender1_private_key);
-    //     let sender1_address = sender1_account.address.0;
-
-    //     let sender1_nodes_db = NodeDataMemory::default();
-    //     let mut sender1_user_asset_tree =
-    //         UserAssetTree::new(sender1_nodes_db.clone(), RootDataTmp::default());
-
-    //     let mut sender1_tx_diff_tree =
-    //         LayeredLayeredPoseidonSparseMerkleTree::new(sender1_nodes_db, RootDataTmp::default());
-
-    //     let key1 = (
-    //         GoldilocksHashOut::from_u128(12),
-    //         GoldilocksHashOut::from_u128(305),
-    //         GoldilocksHashOut::from_u128(8012),
-    //     );
-    //     let value1 = GoldilocksHashOut::from_u128(2053);
-    //     let key2 = (
-    //         GoldilocksHashOut::from_u128(12),
-    //         GoldilocksHashOut::from_u128(471),
-    //         GoldilocksHashOut::from_u128(8012),
-    //     );
-    //     let value2 = GoldilocksHashOut::from_u128(1111);
-
-    //     let key3 = (
-    //         GoldilocksHashOut::from_u128(407),
-    //         GoldilocksHashOut::from_u128(305),
-    //         GoldilocksHashOut::from_u128(8012),
-    //     );
-    //     let value3 = GoldilocksHashOut::from_u128(2053);
-    //     let key4 = (
-    //         GoldilocksHashOut::from_u128(832),
-    //         GoldilocksHashOut::from_u128(471),
-    //         GoldilocksHashOut::from_u128(8012),
-    //     );
-    //     let value4 = GoldilocksHashOut::from_u128(1111);
-
-    //     let zero = GoldilocksHashOut::from_u128(0);
-    //     sender1_user_asset_tree
-    //         .set(key1.0, key1.1, key1.2, value1)
-    //         .unwrap();
-    //     sender1_user_asset_tree
-    //         .set(key2.0, key2.1, key2.2, value2)
-    //         .unwrap();
-
-    //     world_state_tree
-    //         .set(
-    //             sender1_account.address.0.into(),
-    //             sender1_user_asset_tree.get_root().unwrap(),
-    //         )
-    //         .unwrap();
-
-    //     let proof1 = sender1_user_asset_tree
-    //         .set(key2.0, key2.1, key2.2, zero)
-    //         .unwrap();
-    //     let proof2 = sender1_user_asset_tree
-    //         .set(key1.0, key1.1, key1.2, zero)
-    //         .unwrap();
-
-    //     let proof3 = sender1_tx_diff_tree
-    //         .set(key3.0, key3.1, key3.2, value3)
-    //         .unwrap();
-    //     let proof4 = sender1_tx_diff_tree
-    //         .set(key4.0, key4.1, key4.2, value4)
-    //         .unwrap();
-
-    //     let sender1_input_witness = vec![proof1, proof2];
-    //     let sender1_output_witness = vec![proof3, proof4];
-
-    //     let sender2_private_key = HashOut {
-    //         elements: [
-    //             F::from_canonical_u64(15657143458229430356),
-    //             F::from_canonical_u64(6012455030006979790),
-    //             F::from_canonical_u64(4280058849535143691),
-    //             F::from_canonical_u64(5153662694263190591),
-    //         ],
-    //     };
-    //     let sender2_account = private_key_to_account(sender2_private_key);
-    //     let sender2_address = sender2_account.address.0;
-
-    //     let sender2_nodes_db = NodeDataMemory::default();
-    //     let mut sender2_user_asset_tree =
-    //         UserAssetTree::new(sender2_nodes_db.clone(), RootDataTmp::default());
-
-    //     let mut sender2_tx_diff_tree =
-    //         LayeredLayeredPoseidonSparseMerkleTree::new(sender2_nodes_db, RootDataTmp::default());
-
-    //     let mut block1_deposit_tree = LayeredLayeredPoseidonSparseMerkleTree::new(
-    //         aggregator_nodes_db.clone(),
-    //         RootDataTmp::default(),
-    //     );
-
-    //     block1_deposit_tree
-    //         .set(sender2_address.into(), key1.1, key1.2, value1)
-    //         .unwrap();
-    //     block1_deposit_tree
-    //         .set(sender2_address.into(), key2.1, key2.2, value2)
-    //         .unwrap();
-
-    //     let block1_deposit_tree: PoseidonSparseMerkleTree<_, _> = block1_deposit_tree.into();
-
-    //     let merge_inclusion_proof2 = block1_deposit_tree.find(&sender2_address.into()).unwrap();
-
-    //     // `merge_inclusion_proof2` の root を `diff_root`, `hash(diff_root, nonce)` の値を `tx_hash` とよぶ.
-    //     let deposit_nonce = HashOut::ZERO;
-    //     let deposit_diff_root = merge_inclusion_proof2.root;
-    //     let deposit_tx_hash = PoseidonHash::two_to_one(*deposit_diff_root, deposit_nonce).into();
-
-    //     let merge_inclusion_proof1 =
-    //         get_merkle_proof(&[deposit_tx_hash], 0, ROLLUP_CONSTANTS.log_n_txs);
-
-    //     let default_inclusion_proof = SparseMerkleInclusionProof::with_root(Default::default());
-    //     let default_merkle_root = get_merkle_proof(&[], 0, ROLLUP_CONSTANTS.log_n_txs).root;
-    //     let prev_block_number = 1u32;
-    //     let mut block_headers: Vec<WrappedHashOut<F>> =
-    //         vec![WrappedHashOut::ZERO; prev_block_number as usize];
-    //     let prev_block_headers_digest = get_merkle_proof(
-    //         &block_headers,
-    //         prev_block_number as usize - 1,
-    //         LOG_MAX_N_BLOCKS,
-    //     )
-    //     .root;
-
-    //     let prev_world_state_digest = world_state_tree.get_root().unwrap();
-    //     let prev_latest_account_digest = WrappedHashOut::default();
-    //     let prev_block_header = BlockHeader {
-    //         block_number: prev_block_number,
-    //         prev_block_hash: Default::default(),
-    //         block_headers_digest: *prev_block_headers_digest,
-    //         transactions_digest: *default_merkle_root,
-    //         deposit_digest: *merge_inclusion_proof1.root,
-    //         proposed_world_state_digest: *prev_world_state_digest,
-    //         approved_world_state_digest: *prev_world_state_digest,
-    //         latest_account_digest: *prev_latest_account_digest,
-    //     };
-
-    //     let prev_block_hash = get_block_hash(&prev_block_header);
-    //     block_headers.push(prev_block_hash.into());
-
-    //     // deposit の場合は, `hash(tx_hash, block_hash)` を `merge_key` とよぶ.
-    //     let deposit_merge_key = PoseidonHash::two_to_one(*deposit_tx_hash, prev_block_hash).into();
-
-    //     // user_asset_tree に deposit を merge する.
-    //     sender2_user_asset_tree
-    //         .set(deposit_merge_key, key1.1, key1.2, value1)
-    //         .unwrap();
-    //     sender2_user_asset_tree
-    //         .set(deposit_merge_key, key2.1, key2.2, value2)
-    //         .unwrap();
-
-    //     let mut sender2_user_asset_tree: PoseidonSparseMerkleTree<_, _> =
-    //         sender2_user_asset_tree.into();
-    //     let asset_root = sender2_user_asset_tree.get(&deposit_merge_key).unwrap();
-    //     sender2_user_asset_tree
-    //         .set(deposit_merge_key, Default::default())
-    //         .unwrap();
-    //     let merge_process_proof = sender2_user_asset_tree
-    //         .set(deposit_merge_key, asset_root)
-    //         .unwrap();
-
-    //     let merge_proof = MergeProof {
-    //         is_deposit: true,
-    //         diff_tree_inclusion_proof: (
-    //             prev_block_header.clone(),
-    //             merge_inclusion_proof1,
-    //             merge_inclusion_proof2,
-    //         ),
-    //         merge_process_proof,
-    //         latest_account_tree_inclusion_proof: default_inclusion_proof,
-    //         nonce: deposit_nonce.into(),
-    //     };
-
-    //     let mut sender2_user_asset_tree: UserAssetTree<_, _> = sender2_user_asset_tree.into();
-    //     let proof1 = sender2_user_asset_tree
-    //         .set(deposit_merge_key, key2.1, key2.2, zero)
-    //         .unwrap();
-    //     let proof2 = sender2_user_asset_tree
-    //         .set(deposit_merge_key, key1.1, key1.2, zero)
-    //         .unwrap();
-
-    //     let proof3 = sender2_tx_diff_tree
-    //         .set(key3.0, key3.1, key3.2, value3)
-    //         .unwrap();
-    //     let proof4 = sender2_tx_diff_tree
-    //         .set(key4.0, key4.1, key4.2, value4)
-    //         .unwrap();
-
-    //     let sender2_input_witness = vec![proof1, proof2];
-    //     let sender2_output_witness = vec![proof3, proof4];
-    //     // dbg!(
-    //     //     serde_json::to_string(&sender2_input_witness).unwrap(),
-    //     //     serde_json::to_string(&sender2_output_witness).unwrap()
-    //     // );
-
-    //     let sender1_nonce = WrappedHashOut::from(HashOut {
-    //         elements: [
-    //             F::from_canonical_u64(7823975322825286183),
-    //             F::from_canonical_u64(9539665429968124165),
-    //             F::from_canonical_u64(6825628074508059665),
-    //             F::from_canonical_u64(17852854585777218254),
-    //         ],
-    //     });
-
-    //     let mut pw = PartialWitness::new();
-    //     merge_and_purge_circuit.targets.set_witness(
-    //         &mut pw,
-    //         sender1_account.address,
-    //         &[],
-    //         &sender1_input_witness,
-    //         &sender1_output_witness,
-    //         sender1_nonce,
-    //         sender1_input_witness.first().unwrap().0.old_root,
-    //     );
-
-    //     println!("start proving: sender1_tx_proof");
-    //     let start = Instant::now();
-    //     let sender1_tx_proof = merge_and_purge_circuit.prove(pw).unwrap();
-    //     let end = start.elapsed();
-    //     println!("prove: {}.{:03} sec", end.as_secs(), end.subsec_millis());
-
-    //     // dbg!(&sender1_tx_proof.public_inputs);
-
-    //     merge_and_purge_circuit
-    //         .verify(sender1_tx_proof.clone())
-    //         .unwrap();
-
-    //     let sender2_nonce = WrappedHashOut::from(HashOut {
-    //         elements: [
-    //             F::from_canonical_u64(6657881311364026367),
-    //             F::from_canonical_u64(11761473381903976612),
-    //             F::from_canonical_u64(10768494808833234712),
-    //             F::from_canonical_u64(3223267375194257474),
-    //         ],
-    //     });
-
-    //     let mut pw = PartialWitness::new();
-    //     merge_and_purge_circuit.targets.set_witness(
-    //         &mut pw,
-    //         sender2_account.address,
-    //         &[merge_proof],
-    //         &sender2_input_witness,
-    //         &sender2_output_witness,
-    //         sender2_nonce,
-    //         WrappedHashOut::ZERO,
-    //     );
-
-    //     println!("start proving: sender2_tx_proof");
-    //     let start = Instant::now();
-    //     let sender2_tx_proof = merge_and_purge_circuit.prove(pw).unwrap();
-    //     let end = start.elapsed();
-    //     println!("prove: {}.{:03} sec", end.as_secs(), end.subsec_millis());
-
-    //     // dbg!(&sender2_tx_proof.public_inputs);
-
-    //     merge_and_purge_circuit
-    //         .verify(sender2_tx_proof.clone())
-    //         .unwrap();
-
-    //     let mut pw = PartialWitness::new();
-    //     merge_and_purge_circuit.targets.set_witness(
-    //         &mut pw,
-    //         Default::default(),
-    //         &[],
-    //         &[],
-    //         &[],
-    //         Default::default(),
-    //         Default::default(),
-    //     );
-
-    //     println!("start proving: default_user_tx_proof");
-    //     let start = Instant::now();
-    //     let default_user_tx_proof = merge_and_purge_circuit.prove(pw).unwrap();
-    //     let end = start.elapsed();
-    //     println!("prove: {}.{:03} sec", end.as_secs(), end.subsec_millis());
-
-    //     let mut world_state_process_proofs = vec![];
-    //     let mut user_tx_proofs = vec![];
-
-    //     let sender1_world_state_process_proof = world_state_tree
-    //         .set(
-    //             sender1_address.into(),
-    //             sender1_user_asset_tree.get_root().unwrap(),
-    //         )
-    //         .unwrap();
-
-    //     // dbg!(serde_json::to_string(&sender1_world_state_process_proof).unwrap());
-
-    //     let sender2_world_state_process_proof = world_state_tree
-    //         .set(
-    //             sender2_address.into(),
-    //             sender2_user_asset_tree.get_root().unwrap(),
-    //         )
-    //         .unwrap();
-
-    //     world_state_process_proofs.push(sender1_world_state_process_proof);
-    //     user_tx_proofs.push(sender1_tx_proof);
-    //     world_state_process_proofs.push(sender2_world_state_process_proof);
-    //     user_tx_proofs.push(sender2_tx_proof);
-
-    //     let proposal_world_state_root = world_state_tree.get_root().unwrap();
-
-    //     // let config = CircuitConfig::standard_recursion_zk_config(); // TODO
-    //     let config = CircuitConfig::standard_recursion_config();
-    //     let zkdsa_circuit = make_simple_signature_circuit(config);
-
-    //     // // let mut pw = PartialWitness::new();
-    //     // // zkdsa_circuit.targets.set_witness(
-    //     // //     &mut pw,
-    //     // //     sender1_account.private_key,
-    //     // //     *world_state_tree.get_root().unwrap(),
-    //     // // );
-
-    //     // // println!("start proving: sender1_received_signature");
-    //     // // let start = Instant::now();
-    //     // // let sender1_received_signature = zkdsa_circuit.prove(pw).unwrap();
-    //     // // let end = start.elapsed();
-    //     // // println!("prove: {}.{:03} sec", end.as_secs(), end.subsec_millis());
-
-    //     // // dbg!(&sender1_received_signature.public_inputs);
-
-    //     let mut pw = PartialWitness::new();
-    //     zkdsa_circuit.targets.set_witness(
-    //         &mut pw,
-    //         sender2_account.private_key,
-    //         *proposal_world_state_root,
-    //     );
-
-    //     println!("start proving: sender2_received_signature");
-    //     let start = Instant::now();
-    //     let sender2_received_signature_proof = zkdsa_circuit.prove(pw).unwrap();
-    //     let end = start.elapsed();
-    //     println!("prove: {}.{:03} sec", end.as_secs(), end.subsec_millis());
-
-    //     // dbg!(&sender2_received_signature.public_inputs);
-
-    //     let mut pw = PartialWitness::new();
-    //     zkdsa_circuit
-    //         .targets
-    //         .set_witness(&mut pw, Default::default(), Default::default());
-
-    //     println!("start proving: default_simple_signature");
-    //     let start = Instant::now();
-    //     let default_simple_signature_proof = zkdsa_circuit.prove(pw).unwrap();
-    //     let end = start.elapsed();
-    //     println!("prove: {}.{:03} sec", end.as_secs(), end.subsec_millis());
-
-    //     let config = CircuitConfig::standard_recursion_config();
-    //     let block_circuit = make_block_proof_circuit::<F, C, D>(
-    //         config,
-    //         ROLLUP_CONSTANTS,
-    //         &merge_and_purge_circuit,
-    //         &zkdsa_circuit,
-    //     );
-
-    //     let block_number = prev_block_header.block_number + 1;
-
-    //     let received_signature_proofs = vec![None, Some(sender2_received_signature_proof)];
-    //     let received_signatures = received_signature_proofs
-    //         .iter()
-    //         .cloned()
-    //         .map(|v| v.map(|proof| proof.public_inputs))
-    //         .collect::<Vec<_>>();
-
-    //     let mut latest_account_tree = PoseidonSparseMerkleTree::new(
-    //         NodeDataMemory::default(),
-    //         RootDataTmp::from(prev_latest_account_digest),
-    //     );
-
-    //     // NOTICE: merge proof の中に deposit が混ざっていると, revert proof がうまく出せない場合がある.
-    //     // deposit してそれを消費して old: 0 -> middle: non-zero -> new: 0 となった場合は,
-    //     // u.enabled かつ w.fnc == NoOp だが revert ではない.
-    //     let mut world_state_revert_proofs = vec![];
-    //     let mut latest_account_process_proofs = vec![];
-    //     let user_transactions = user_tx_proofs
-    //         .iter()
-    //         .cloned()
-    //         .map(|v| v.public_inputs)
-    //         .collect::<Vec<_>>();
-    //     for (opt_received_signature, user_transaction) in
-    //         received_signatures.iter().zip(user_transactions.iter())
-    //     {
-    //         let user_address = user_transaction.sender_address;
-    //         let (last_block_number, confirmed_user_asset_root) = if opt_received_signature.is_none() {
-    //             let old_block_number = latest_account_tree.get(&user_address.0.into()).unwrap();
-    //             (
-    //                 old_block_number.to_u32(),
-    //                 user_transaction.middle_user_asset_root,
-    //             )
-    //         } else {
-    //             (block_number, user_transaction.new_user_asset_root)
-    //         };
-    //         latest_account_process_proofs.push(
-    //             latest_account_tree
-    //                 .set(
-    //                     user_address.0.into(),
-    //                     GoldilocksHashOut::from_u32(last_block_number),
-    //                 )
-    //                 .unwrap(),
-    //         );
-
-    //         let proof = world_state_tree
-    //             .set(user_address.0.into(), confirmed_user_asset_root)
-    //             .unwrap();
-    //         world_state_revert_proofs.push(proof);
-    //     }
-
-    //     let prev_block_number = prev_block_header.block_number;
-    //     let MerkleProof {
-    //         root: block_headers_digest,
-    //         siblings: block_headers_proof_siblings,
-    //         ..
-    //     } = get_merkle_proof(&block_headers, prev_block_number as usize, LOG_MAX_N_BLOCKS);
-
-    //     let block2_deposit_list: Vec<DepositInfo<F>> = vec![DepositInfo {
-    //         receiver_address: Address(sender2_address),
-    //         contract_address: Address(*GoldilocksHashOut::from_u128(1)),
-    //         variable_index: 0u8.into(),
-    //         amount: F::from_noncanonical_u64(1),
-    //     }];
-
-    //     let mut block2_deposit_tree =
-    //         LayeredLayeredPoseidonSparseMerkleTree::new(aggregator_nodes_db, RootDataTmp::default());
-    //     let deposit_process_proofs = block2_deposit_list
-    //         .iter()
-    //         .map(|leaf| {
-    //             block2_deposit_tree
-    //                 .set(
-    //                     leaf.receiver_address.0.into(),
-    //                     leaf.contract_address.0.into(),
-    //                     leaf.variable_index.to_hash_out().into(),
-    //                     HashOut::from_partial(&[leaf.amount]).into(),
-    //                 )
-    //                 .unwrap()
-    //         })
-    //         .collect::<Vec<_>>();
-
-    //     {
-    //         let deposit_list = deposit_process_proofs
-    //             .iter()
-    //             .map(|proof_t| DepositInfo {
-    //                 receiver_address: Address(*proof_t.0.new_key),
-    //                 contract_address: Address(*proof_t.1.new_key),
-    //                 variable_index: VariableIndex::from_hash_out(*proof_t.2.new_key),
-    //                 amount: proof_t.2.new_value.elements[0],
-    //             })
-    //             .collect::<Vec<_>>();
-    //         let interior_deposit_digest = deposit_process_proofs.last().unwrap().0.new_root;
-    //         let deposit_digest =
-    //             get_merkle_proof(&[interior_deposit_digest], 0, ROLLUP_CONSTANTS.log_n_txs).root;
-
-    //         let transaction_hashes = user_transactions
-    //             .iter()
-    //             .map(|v| v.tx_hash)
-    //             .collect::<Vec<_>>();
-    //         let default_tx_hash = MergeAndPurgeTransitionPublicInputs::default().tx_hash;
-    //         let transactions_digest = get_merkle_proof_with_zero(
-    //             &transaction_hashes,
-    //             0,
-    //             ROLLUP_CONSTANTS.log_n_txs,
-    //             default_tx_hash,
-    //         )
-    //         .root;
-
-    //         let address_list = user_transactions
-    //             .iter()
-    //             .zip(received_signatures.iter())
-    //             .map(
-    //                 |(user_tx_proof, received_signature_proof)| TransactionSenderWithValidity {
-    //                     sender_address: user_tx_proof.sender_address,
-    //                     is_valid: received_signature_proof.is_some(),
-    //                 },
-    //             )
-    //             .collect::<Vec<_>>();
-
-    //         let block_header = BlockHeader {
-    //             block_number,
-    //             prev_block_hash,
-    //             block_headers_digest: *block_headers_digest,
-    //             transactions_digest: *transactions_digest,
-    //             deposit_digest: *deposit_digest,
-    //             proposed_world_state_digest: *world_state_process_proofs.last().unwrap().new_root,
-    //             approved_world_state_digest: *world_state_revert_proofs.last().unwrap().new_root,
-    //             latest_account_digest: *latest_account_process_proofs.last().unwrap().new_root,
-    //         };
-
-    //         let block_info = BlockInfo {
-    //             header: block_header,
-    //             transactions: transaction_hashes,
-    //             deposit_list,
-    //             address_list,
-    //         };
-
-    //         use std::io::Write;
-    //         let mut f = std::fs::OpenOptions::new()
-    //             .create(true)
-    //             .write(true)
-    //             .open("./test_cases/block1_info.json")
-    //             .unwrap();
-    //         write!(&mut f, "{}", serde_json::to_string(&block_info).unwrap()).unwrap();
-
-    //         let json = std::fs::read_to_string("test_cases/block1_info.json").unwrap();
-    //         let decoded_block_info: BlockInfo<F> = serde_json::from_str(&json).unwrap();
-
-    //         assert_eq!(decoded_block_info, block_info);
-    //     }
-
-    //     let input = BlockDetail {
-    //         block_number,
-    //         user_tx_proofs,
-    //         deposit_process_proofs,
-    //         world_state_process_proofs,
-    //         world_state_revert_proofs,
-    //         received_signature_proofs,
-    //         latest_account_process_proofs,
-    //         block_headers_proof_siblings,
-    //         prev_block_header,
-    //     };
-    //     println!("start proving: block_proof");
-    //     let start = Instant::now();
-    //     let block_proof = block_circuit
-    //         .set_witness_and_prove(
-    //             &input,
-    //             &default_user_tx_proof,
-    //             &default_simple_signature_proof,
-    //         )
-    //         .expect("fail to set witness or generate proof");
-    //     let end = start.elapsed();
-    //     println!("prove: {}.{:03} sec", end.as_secs(), end.subsec_millis());
-
-    //     block_circuit.verify(block_proof.clone()).unwrap();
-
-    //     let config = CircuitConfig::standard_recursion_config();
-    //     let mut builder = CircuitBuilder::<F, D>::new(config);
-    //     let block_proof_targets: BlockBatchTarget<D> = BlockBatchTarget::add_virtual_to::<F, C>(
-    //         &mut builder,
-    //         &block_circuit.data,
-    //         ROLLUP_CONSTANTS.n_blocks,
-    //     );
-    //     let batch_block_circuit_data = builder.build::<C>();
-
-    //     let mut pw = PartialWitness::new();
-    //     block_proof_targets.set_witness(&mut pw, &[block_proof.into()]);
-
-    //     println!("start proving: batch_block_proof");
-    //     let start = Instant::now();
-    //     let batch_block_proof = batch_block_circuit_data.prove(pw).unwrap();
-    //     let end = start.elapsed();
-    //     println!("prove: {}.{:03} sec", end.as_secs(), end.subsec_millis());
-
-    //     batch_block_circuit_data.verify(batch_block_proof).unwrap();
-=======
 use std::time::Instant;
 
 use intmax_zkp_core::{
@@ -677,225 +43,9 @@
 
     let examples = make_sample_circuit_inputs::<C, D>(rollup_constants);
 
-    // let aggregator_nodes_db = NodeDataMemory::default();
-    // let mut world_state_tree =
-    //     PoseidonSparseMerkleTree::new(aggregator_nodes_db.clone(), RootDataTmp::default());
-
     // let config = CircuitConfig::standard_recursion_zk_config(); // TODO
     let config = CircuitConfig::standard_recursion_config();
     let merge_and_purge_circuit = make_user_proof_circuit::<F, C, D>(config, rollup_constants);
-
-    // // dbg!(&purge_proof_circuit_data.common);
-
-    // let sender1_private_key = HashOut {
-    //     elements: [
-    //         F::from_canonical_u64(17426287337377512978),
-    //         F::from_canonical_u64(8703645504073070742),
-    //         F::from_canonical_u64(11984317793392655464),
-    //         F::from_canonical_u64(9979414176933652180),
-    //     ],
-    // };
-    // let sender1_account = private_key_to_account(sender1_private_key);
-    // let sender1_address = sender1_account.address.0;
-
-    // let sender1_nodes_db = NodeDataMemory::default();
-    // let mut sender1_user_asset_tree =
-    //     UserAssetTree::new(sender1_nodes_db.clone(), RootDataTmp::default());
-
-    // let mut sender1_tx_diff_tree =
-    //     LayeredLayeredPoseidonSparseMerkleTree::new(sender1_nodes_db, RootDataTmp::default());
-
-    // let key1 = (
-    //     GoldilocksHashOut::from_u128(12),
-    //     GoldilocksHashOut::from_u128(305),
-    //     GoldilocksHashOut::from_u128(8012),
-    // );
-    // let value1 = GoldilocksHashOut::from_u128(2053);
-    // let key2 = (
-    //     GoldilocksHashOut::from_u128(12),
-    //     GoldilocksHashOut::from_u128(471),
-    //     GoldilocksHashOut::from_u128(8012),
-    // );
-    // let value2 = GoldilocksHashOut::from_u128(1111);
-
-    // let key3 = (
-    //     GoldilocksHashOut::from_u128(407),
-    //     GoldilocksHashOut::from_u128(305),
-    //     GoldilocksHashOut::from_u128(8012),
-    // );
-    // let value3 = GoldilocksHashOut::from_u128(2053);
-    // let key4 = (
-    //     GoldilocksHashOut::from_u128(832),
-    //     GoldilocksHashOut::from_u128(471),
-    //     GoldilocksHashOut::from_u128(8012),
-    // );
-    // let value4 = GoldilocksHashOut::from_u128(1111);
-
-    // let zero = GoldilocksHashOut::from_u128(0);
-    // sender1_user_asset_tree
-    //     .set(key1.0, key1.1, key1.2, value1)
-    //     .unwrap();
-    // sender1_user_asset_tree
-    //     .set(key2.0, key2.1, key2.2, value2)
-    //     .unwrap();
-
-    // world_state_tree
-    //     .set(
-    //         sender1_account.address.0.into(),
-    //         sender1_user_asset_tree.get_root().unwrap(),
-    //     )
-    //     .unwrap();
-
-    // let proof1 = sender1_user_asset_tree
-    //     .set(key2.0, key2.1, key2.2, zero)
-    //     .unwrap();
-    // let proof2 = sender1_user_asset_tree
-    //     .set(key1.0, key1.1, key1.2, zero)
-    //     .unwrap();
-
-    // let proof3 = sender1_tx_diff_tree
-    //     .set(key3.0, key3.1, key3.2, value3)
-    //     .unwrap();
-    // let proof4 = sender1_tx_diff_tree
-    //     .set(key4.0, key4.1, key4.2, value4)
-    //     .unwrap();
-
-    // let sender1_input_witness = vec![proof1, proof2];
-    // let sender1_output_witness = vec![proof3, proof4];
-
-    // let sender2_private_key = HashOut {
-    //     elements: [
-    //         F::from_canonical_u64(15657143458229430356),
-    //         F::from_canonical_u64(6012455030006979790),
-    //         F::from_canonical_u64(4280058849535143691),
-    //         F::from_canonical_u64(5153662694263190591),
-    //     ],
-    // };
-    // let sender2_account = private_key_to_account(sender2_private_key);
-    // let sender2_address = sender2_account.address.0;
-
-    // let sender2_nodes_db = NodeDataMemory::default();
-    // let mut sender2_user_asset_tree =
-    //     UserAssetTree::new(sender2_nodes_db.clone(), RootDataTmp::default());
-
-    // let mut sender2_tx_diff_tree =
-    //     LayeredLayeredPoseidonSparseMerkleTree::new(sender2_nodes_db, RootDataTmp::default());
-
-    // let mut block1_deposit_tree = LayeredLayeredPoseidonSparseMerkleTree::new(
-    //     aggregator_nodes_db.clone(),
-    //     RootDataTmp::default(),
-    // );
-
-    // block1_deposit_tree
-    //     .set(sender2_address.into(), key1.1, key1.2, value1)
-    //     .unwrap();
-    // block1_deposit_tree
-    //     .set(sender2_address.into(), key2.1, key2.2, value2)
-    //     .unwrap();
-
-    // let block1_deposit_tree: PoseidonSparseMerkleTree<_, _> = block1_deposit_tree.into();
-
-    // let merge_inclusion_proof2 = block1_deposit_tree.find(&sender2_address.into()).unwrap();
-
-    // // `merge_inclusion_proof2` の root を `diff_root`, `hash(diff_root, nonce)` の値を `tx_hash` とよぶ.
-    // let deposit_nonce = HashOut::ZERO;
-    // let deposit_diff_root = merge_inclusion_proof2.root;
-    // let deposit_tx_hash = PoseidonHash::two_to_one(*deposit_diff_root, deposit_nonce).into();
-
-    // let merge_inclusion_proof1 =
-    //     get_merkle_proof(&[deposit_tx_hash], 0, ROLLUP_CONSTANTS.log_n_txs);
-
-    // let default_inclusion_proof = SparseMerkleInclusionProof::with_root(Default::default());
-    // let default_merkle_root = get_merkle_proof(&[], 0, ROLLUP_CONSTANTS.log_n_txs).root;
-    // let prev_block_number = 1u32;
-    // let mut block_headers: Vec<WrappedHashOut<F>> =
-    //     vec![WrappedHashOut::ZERO; prev_block_number as usize];
-    // let prev_block_headers_digest = get_merkle_proof(
-    //     &block_headers,
-    //     prev_block_number as usize - 1,
-    //     LOG_MAX_N_BLOCKS,
-    // )
-    // .root;
-
-    // let prev_world_state_digest = world_state_tree.get_root().unwrap();
-    // let prev_latest_account_digest = WrappedHashOut::default();
-    // let prev_block_header = BlockHeader {
-    //     block_number: prev_block_number,
-    //     prev_block_hash: Default::default(),
-    //     block_headers_digest: *prev_block_headers_digest,
-    //     transactions_digest: *default_merkle_root,
-    //     deposit_digest: *merge_inclusion_proof1.root,
-    //     proposed_world_state_digest: *prev_world_state_digest,
-    //     approved_world_state_digest: *prev_world_state_digest,
-    //     latest_account_digest: *prev_latest_account_digest,
-    // };
-
-    // let prev_block_hash = get_block_hash(&prev_block_header);
-    // block_headers.push(prev_block_hash.into());
-
-    // // deposit の場合は, `hash(tx_hash, block_hash)` を `merge_key` とよぶ.
-    // let deposit_merge_key = PoseidonHash::two_to_one(*deposit_tx_hash, prev_block_hash).into();
-
-    // // user_asset_tree に deposit を merge する.
-    // sender2_user_asset_tree
-    //     .set(deposit_merge_key, key1.1, key1.2, value1)
-    //     .unwrap();
-    // sender2_user_asset_tree
-    //     .set(deposit_merge_key, key2.1, key2.2, value2)
-    //     .unwrap();
-
-    // let mut sender2_user_asset_tree: PoseidonSparseMerkleTree<_, _> =
-    //     sender2_user_asset_tree.into();
-    // let asset_root = sender2_user_asset_tree.get(&deposit_merge_key).unwrap();
-    // sender2_user_asset_tree
-    //     .set(deposit_merge_key, Default::default())
-    //     .unwrap();
-    // let merge_process_proof = sender2_user_asset_tree
-    //     .set(deposit_merge_key, asset_root)
-    //     .unwrap();
-
-    // let merge_proof = MergeProof {
-    //     is_deposit: true,
-    //     diff_tree_inclusion_proof: (
-    //         prev_block_header.clone(),
-    //         merge_inclusion_proof1,
-    //         merge_inclusion_proof2,
-    //     ),
-    //     merge_process_proof,
-    //     latest_account_tree_inclusion_proof: default_inclusion_proof,
-    //     nonce: deposit_nonce.into(),
-    // };
-
-    // let mut sender2_user_asset_tree: UserAssetTree<_, _> = sender2_user_asset_tree.into();
-    // let proof1 = sender2_user_asset_tree
-    //     .set(deposit_merge_key, key2.1, key2.2, zero)
-    //     .unwrap();
-    // let proof2 = sender2_user_asset_tree
-    //     .set(deposit_merge_key, key1.1, key1.2, zero)
-    //     .unwrap();
-
-    // let proof3 = sender2_tx_diff_tree
-    //     .set(key3.0, key3.1, key3.2, value3)
-    //     .unwrap();
-    // let proof4 = sender2_tx_diff_tree
-    //     .set(key4.0, key4.1, key4.2, value4)
-    //     .unwrap();
-
-    // let sender2_input_witness = vec![proof1, proof2];
-    // let sender2_output_witness = vec![proof3, proof4];
-    // // dbg!(
-    // //     serde_json::to_string(&sender2_input_witness).unwrap(),
-    // //     serde_json::to_string(&sender2_output_witness).unwrap()
-    // // );
-
-    // let sender1_nonce = WrappedHashOut::from(HashOut {
-    //     elements: [
-    //         F::from_canonical_u64(7823975322825286183),
-    //         F::from_canonical_u64(9539665429968124165),
-    //         F::from_canonical_u64(6825628074508059665),
-    //         F::from_canonical_u64(17852854585777218254),
-    //     ],
-    // });
 
     let mut pw = PartialWitness::new();
     merge_and_purge_circuit
@@ -911,15 +61,6 @@
     merge_and_purge_circuit
         .verify(sender1_tx_proof.clone())
         .unwrap();
-
-    // let sender2_nonce = WrappedHashOut::from(HashOut {
-    //     elements: [
-    //         F::from_canonical_u64(6657881311364026367),
-    //         F::from_canonical_u64(11761473381903976612),
-    //         F::from_canonical_u64(10768494808833234712),
-    //         F::from_canonical_u64(3223267375194257474),
-    //     ],
-    // });
 
     let mut pw = PartialWitness::new();
     merge_and_purge_circuit
@@ -947,48 +88,11 @@
     let end = start.elapsed();
     println!("prove: {}.{:03} sec", end.as_secs(), end.subsec_millis());
 
-    // let mut world_state_process_proofs = vec![];
     let user_tx_proofs = vec![sender1_tx_proof, sender2_tx_proof];
-
-    // let sender1_world_state_process_proof = world_state_tree
-    //     .set(
-    //         sender1_address.into(),
-    //         sender1_user_asset_tree.get_root().unwrap(),
-    //     )
-    //     .unwrap();
-
-    // // dbg!(serde_json::to_string(&sender1_world_state_process_proof).unwrap());
-
-    // let sender2_world_state_process_proof = world_state_tree
-    //     .set(
-    //         sender2_address.into(),
-    //         sender2_user_asset_tree.get_root().unwrap(),
-    //     )
-    //     .unwrap();
-
-    // world_state_process_proofs.push(sender1_world_state_process_proof);
-    // world_state_process_proofs.push(sender2_world_state_process_proof);
-
-    // let proposal_world_state_root = world_state_tree.get_root().unwrap();
 
     // let config = CircuitConfig::standard_recursion_zk_config(); // TODO
     let config = CircuitConfig::standard_recursion_config();
     let zkdsa_circuit = make_simple_signature_circuit(config);
-
-    // // // let mut pw = PartialWitness::new();
-    // // // zkdsa_circuit.targets.set_witness(
-    // // //     &mut pw,
-    // // //     sender1_account.private_key,
-    // // //     *world_state_tree.get_root().unwrap(),
-    // // // );
-
-    // // // println!("start proving: sender1_received_signature");
-    // // // let start = Instant::now();
-    // // // let sender1_received_signature = zkdsa_circuit.prove(pw).unwrap();
-    // // // let end = start.elapsed();
-    // // // println!("prove: {}.{:03} sec", end.as_secs(), end.subsec_millis());
-
-    // // // dbg!(&sender1_received_signature.public_inputs);
 
     let mut pw = PartialWitness::new();
     zkdsa_circuit
@@ -1022,163 +126,7 @@
         &zkdsa_circuit,
     );
 
-    // let block_number = prev_block_header.block_number + 1;
-
     let received_signature_proofs = vec![None, Some(sender2_received_signature_proof)];
-    // let received_signatures = received_signature_proofs
-    //     .iter()
-    //     .cloned()
-    //     .map(|v| v.map(|proof| proof.public_inputs))
-    //     .collect::<Vec<_>>();
-
-    // let mut latest_account_tree = PoseidonSparseMerkleTree::new(
-    //     NodeDataMemory::default(),
-    //     RootDataTmp::from(prev_latest_account_digest),
-    // );
-
-    // // NOTICE: merge proof の中に deposit が混ざっていると, revert proof がうまく出せない場合がある.
-    // // deposit してそれを消費して old: 0 -> middle: non-zero -> new: 0 となった場合は,
-    // // u.enabled かつ w.fnc == NoOp だが revert ではない.
-    // let mut world_state_revert_proofs = vec![];
-    // let mut latest_account_process_proofs = vec![];
-    // let user_transactions = user_tx_proofs
-    //     .iter()
-    //     .cloned()
-    //     .map(|v| v.public_inputs)
-    //     .collect::<Vec<_>>();
-    // for (opt_received_signature, user_transaction) in
-    //     received_signatures.iter().zip(user_transactions.iter())
-    // {
-    //     let user_address = user_transaction.sender_address;
-    //     let (last_block_number, confirmed_user_asset_root) = if opt_received_signature.is_none() {
-    //         let old_block_number = latest_account_tree.get(&user_address.0.into()).unwrap();
-    //         (
-    //             old_block_number.to_u32(),
-    //             user_transaction.middle_user_asset_root,
-    //         )
-    //     } else {
-    //         (block_number, user_transaction.new_user_asset_root)
-    //     };
-    //     latest_account_process_proofs.push(
-    //         latest_account_tree
-    //             .set(
-    //                 user_address.0.into(),
-    //                 GoldilocksHashOut::from_u32(last_block_number),
-    //             )
-    //             .unwrap(),
-    //     );
-
-    //     let proof = world_state_tree
-    //         .set(user_address.0.into(), confirmed_user_asset_root)
-    //         .unwrap();
-    //     world_state_revert_proofs.push(proof);
-    // }
-
-    // let prev_block_number = prev_block_header.block_number;
-    // let MerkleProof {
-    //     root: block_headers_digest,
-    //     siblings: block_headers_proof_siblings,
-    //     ..
-    // } = get_merkle_proof(&block_headers, prev_block_number as usize, LOG_MAX_N_BLOCKS);
-
-    // let block2_deposit_list = vec![ContributedAsset {
-    //     receiver_address: Address(sender2_address),
-    //     kind: TokenKind {
-    //         contract_address: Address(*GoldilocksHashOut::from_u128(1)),
-    //         variable_index: 0u8.into(),
-    //     },
-    //     amount: 1,
-    // }];
-
-    // let mut block2_deposit_tree =
-    //     LayeredLayeredPoseidonSparseMerkleTree::new(aggregator_nodes_db, RootDataTmp::default());
-    // let deposit_process_proofs = block2_deposit_list
-    //     .iter()
-    //     .map(|leaf| {
-    //         block2_deposit_tree
-    //             .set(
-    //                 leaf.receiver_address.0.into(),
-    //                 leaf.contract_address.0.into(),
-    //                 leaf.variable_index.to_hash_out().into(),
-    //                 HashOut::from_partial(&[leaf.amount]).into(),
-    //             )
-    //             .unwrap()
-    //     })
-    //     .collect::<Vec<_>>();
-
-    // {
-    //     let deposit_list = examples[0]
-    //         .deposit_process_proofs
-    //         .iter()
-    //         .map(|proof_t| ContributedAsset {
-    //             receiver_address: Address(*proof_t.0.new_key),
-    //             kind: TokenKind {
-    //                 contract_address: Address(*proof_t.1.new_key),
-    //                 variable_index: VariableIndex::from_hash_out(*proof_t.2.new_key),
-    //             },
-    //             amount: proof_t.2.new_value.elements[0],
-    //         })
-    //         .collect::<Vec<_>>();
-    //     let interior_deposit_digest = deposit_process_proofs.last().unwrap().0.new_root;
-    //     let deposit_digest =
-    //         get_merkle_proof(&[interior_deposit_digest], 0, ROLLUP_CONSTANTS.log_n_txs).root;
-
-    //     let user_transactions: Vec<MergeAndPurgeTransitionPublicInputs<F>> = vec![];
-    //     let transaction_hashes = user_transactions
-    //         .iter()
-    //         .map(|v| v.tx_hash)
-    //         .collect::<Vec<_>>();
-    //     let default_tx_hash = MergeAndPurgeTransitionPublicInputs::default().tx_hash;
-    //     let transactions_digest = get_merkle_proof_with_zero(
-    //         &transaction_hashes,
-    //         0,
-    //         ROLLUP_CONSTANTS.log_n_txs,
-    //         default_tx_hash,
-    //     )
-    //     .root;
-
-    //     let address_list = examples[0]
-    //         .transactions
-    //         .iter()
-    //         .map(
-    //             |(user_tx_proof, received_signature_proof)| TransactionSenderWithValidity {
-    //                 sender_address: user_tx_proof.sender_address,
-    //                 is_valid: received_signature_proof.is_some(),
-    //             },
-    //         )
-    //         .collect::<Vec<_>>();
-
-    //     let block_header = BlockHeader {
-    //         block_number,
-    //         prev_block_hash,
-    //         block_headers_digest: *block_headers_digest,
-    //         transactions_digest: *transactions_digest,
-    //         deposit_digest: *deposit_digest,
-    //         proposed_world_state_digest: *world_state_process_proofs.last().unwrap().new_root,
-    //         approved_world_state_digest: *world_state_revert_proofs.last().unwrap().new_root,
-    //         latest_account_digest: *latest_account_process_proofs.last().unwrap().new_root,
-    //     };
-
-    //     let block_info = BlockInfo {
-    //         header: block_header,
-    //         transactions: transaction_hashes,
-    //         deposit_list,
-    //         address_list,
-    //     };
-
-    //     use std::io::Write;
-    //     let mut f = std::fs::OpenOptions::new()
-    //         .create(true)
-    //         .write(true)
-    //         .open("./test_cases/block1_info.json")
-    //         .unwrap();
-    //     write!(&mut f, "{}", serde_json::to_string(&block_info).unwrap()).unwrap();
-
-    //     let json = std::fs::read_to_string("test_cases/block1_info.json").unwrap();
-    //     let decoded_block_info: BlockInfo<F> = serde_json::from_str(&json).unwrap();
-
-    //     assert_eq!(decoded_block_info, block_info);
-    // }
 
     let input = BlockDetail::<F, C, D> {
         block_number: examples[0].approval_block.current_block_number,
@@ -1231,5 +179,4 @@
     println!("prove: {}.{:03} sec", end.as_secs(), end.subsec_millis());
 
     batch_block_circuit_data.verify(batch_block_proof).unwrap();
->>>>>>> 7743b607
 }